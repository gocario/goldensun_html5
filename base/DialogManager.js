import * as numbers from './magic_numbers.js';
import * as utils from './utils.js';
import { Window } from './Window.js';

const DIALOG_CRYSTAL_KEY = "dialog_crystal";

//A dialog can be divided in N windows. Each division has a step index.
//To set a dialog, call the DialogManager.set_dialog function and pass the entire dialog text.
//To advance the dialog (call next window), call the DialogManager.next function.
export class DialogManager {
    constructor(game, data, italic_font = true) {
        this.game = game;
        this.data = data;
        this.italic_font = italic_font;

        this.parts = null; //parts of the dialog text
        this.step = 0; //step index
        this.finished = false;

        this.avatar = null;
        this.window = null;
        this.avatar_window = null;
        this.hero_direction = utils.directions.down;

        this.dialog_crystal_sprite_base = this.data.info.misc_sprite_base_list[DIALOG_CRYSTAL_KEY];
        const sprite_key = this.dialog_crystal_sprite_base.getActionKey(DIALOG_CRYSTAL_KEY);
        this.dialog_crystal = this.game.add.sprite(0, 0, sprite_key);
        this.dialog_crystal_sprite_base.setAnimation(this.dialog_crystal, DIALOG_CRYSTAL_KEY);
        this.dialog_crystal_anim_key = this.dialog_crystal_sprite_base.getAnimationKey(DIALOG_CRYSTAL_KEY, "rotate");

        this.dialog_crystal.visible = false;
        this.dialog_crystal_tween = null;
        this.show_crystal = false;
    }

    //Internal method. Try to calculate the position of the dialog window
    get_dialog_window_position(width, height) {
        const x = (numbers.GAME_WIDTH - width) >> 1;
        let y = (numbers.MAX_DIAG_WIN_HEIGHT - height) >> 1;
        if (![utils.directions.up, utils.directions.up_left, utils.directions.up_right].includes(this.hero_direction)) {
            y = numbers.GAME_HEIGHT - (numbers.MAX_DIAG_WIN_HEIGHT + 4) + y;
        }
        return {x: x, y: y};
    }

    //Internal method. Try to calculate the position of the avatar window
    get_avatar_position(win_pos) {
        const x = ((this.parts[this.step].width >> 2) + win_pos.x) | 0;
        let y;
        if (win_pos.y >= numbers.GAME_HEIGHT >> 1) {
            y = win_pos.y - numbers.AVATAR_SIZE - 8;
        } else {
            y = win_pos.y + this.parts[this.step].height + 4;
        }
        return {x: x, y: y};
    }

    //set current avatar key name
    set_avatar(avatar) {
        this.avatar = avatar;
    }

    //set current hero direction
    set_hero_direction(hero_direction) {
        if (hero_direction !== undefined) {
            this.hero_direction = hero_direction;
        }
    }

    //Calls the next dialog window. If the dialog is finished, this function passes true to the callback.
    next(callback, custom_pos, custom_avatar_pos) {
        if (this.avatar_window) {
            this.avatar_window.destroy(false);
            this.avatar_window = null;
        }
        if (this.step >= this.parts.length) { //finishes the dialog
            this.finished = true;
            this.window.destroy(true, callback.bind(this, this.finished));
            this.dialog_crystal.destroy();
            return;
        }
        if (this.window) { //destroys the current window
            this.window.destroy(false);
            this.window = null;
        }
        this.mount_window(callback, custom_pos, custom_avatar_pos);
        ++this.step;
    }

    mount_window(callback, custom_pos, custom_avatar_pos) {
        this.dialog_crystal.visible = false;
        let win_pos = this.get_dialog_window_position(this.parts[this.step].width, this.parts[this.step].height);
        if (custom_pos && custom_pos.x !== undefined) {
            win_pos.x = custom_pos.x;
        }
        if (custom_pos && custom_pos.y !== undefined) {
            win_pos.y = custom_pos.y;
        }
        this.window = new Window(this.game, win_pos.x, win_pos.y, this.parts[this.step].width, this.parts[this.step].height, false);
        this.window.show(((step, italic_font, next_callback) => {
            this.window.set_text(this.parts[step].lines, undefined, undefined, undefined , italic_font, true).then(() => {
                if (step < this.parts.length - 1 || this.show_crystal) {
                    this.dialog_crystal.visible = true;
                    this.dialog_crystal.x = this.window.real_x + this.parts[step].width - this.dialog_crystal.width;
                    this.dialog_crystal.y = this.window.real_y + this.parts[step].height;
                    const parent = this.dialog_crystal.parent;
                    parent.setChildIndex(this.dialog_crystal, parent.getChildIndex(this.window.group));
                    this.dialog_crystal.play(this.dialog_crystal_anim_key);
                    const tween_to_y = [this.dialog_crystal.y - (this.dialog_crystal.height >> 1), this.dialog_crystal.y];
                    if (this.dialog_crystal_tween && this.dialog_crystal_tween.isRunning) {
                        this.dialog_crystal_tween.stop();
                    }
                    this.dialog_crystal_tween = this.game.tweens.create(this.dialog_crystal).to({y: tween_to_y}, 1400, Phaser.Easing.Quadratic.InOut, true, 0, -1);
                } else {
                    if (this.dialog_crystal_tween && this.dialog_crystal_tween.isRunning) {
                        this.dialog_crystal_tween.stop();
                    }
                }
                next_callback(this.finished);
            });
        }).bind(this, this.step, this.italic_font, callback));
        if (this.avatar) {
            let avatar_pos = this.get_avatar_position(win_pos);
            if (custom_avatar_pos && custom_avatar_pos.x !== undefined) {
                avatar_pos.x = custom_avatar_pos.x;
            }
            if (custom_avatar_pos && custom_avatar_pos.y !== undefined) {
                avatar_pos.y = custom_avatar_pos.y;
            }
            const window_size = numbers.AVATAR_SIZE + 4;
            this.avatar_window = new Window(this.game, avatar_pos.x, avatar_pos.y, window_size, window_size);
            this.avatar_window.create_at_group(4, 4, "avatars", undefined, this.avatar);
            this.avatar_window.show();
        }
    }

    //Receives a text string and mount the the dialog sections that will go to each window of the dialog.
    //Optionally, also receives an initial avatar and the hero talking direction
    set_dialog(text, avatar, hero_direction) {
        this.set_avatar(avatar);
        this.set_hero_direction(hero_direction);
        const max_efective_width = numbers.MAX_DIAG_WIN_WIDTH - 2 * numbers.WINDOW_PADDING_H - numbers.INSIDE_BORDER_WIDTH;
        let words = text.split(' ');
        let windows = []; //array of lines
        let lines = []; //array of strings
        let line = []; //array of words
        let line_width = 0; //in px
        let max_window_width = 0;
        for (let i = 0; i < words.length; ++i) {
            const word = words[i];
            line_width = utils.get_text_width(this.game, line.join(' ') + word, this.italic_font);
            if (line_width >= max_efective_width) { //check if it's the end of the line
                const line_text = line.join(' ');
                lines.push(line_text);
                max_window_width = Math.max(max_window_width, utils.get_text_width(this.game, line_text, this.italic_font));
                line = [];
                line.push(word);
                line_width = utils.get_text_width(this.game, word, this.italic_font);
                if (lines.length === numbers.MAX_LINES_PER_DIAG_WIN) { //check if it's the end of the window
                    windows.push({
                        lines: lines.slice(),
                        width: max_window_width + 2 * numbers.WINDOW_PADDING_H + numbers.INSIDE_BORDER_WIDTH,
                        height: numbers.WINDOW_PADDING_TOP + numbers.WINDOW_PADDING_BOTTOM + lines.length * (numbers.FONT_SIZE + numbers.SPACE_BETWEEN_LINES) - numbers.SPACE_BETWEEN_LINES
                    });
                    max_window_width = 0;
                    lines = [];
                }
            } else {
                line.push(word);
            }
        }
        if (line.length) { //deal with the last window that does not have 3 lines
            max_window_width = Math.max(max_window_width, utils.get_text_width(this.game, line.join(' '), this.italic_font));
            lines.push(line.join(' '));
            windows.push({
                lines: lines.slice(),
                width: max_window_width + 2 * numbers.WINDOW_PADDING_H + numbers.INSIDE_BORDER_WIDTH + 2,
                height: numbers.WINDOW_PADDING_TOP + numbers.WINDOW_PADDING_BOTTOM + lines.length * (numbers.FONT_SIZE + numbers.SPACE_BETWEEN_LINES) - numbers.SPACE_BETWEEN_LINES
            });
        };
        this.parts = windows;
    }

<<<<<<< HEAD
    hide(dialog_only=false){
        if(!dialog_only){
            if(this.avatar) this.avatar.alpha = 0;
            if(this.avatar_window) this.avatar_window.close();
        }
        this.window.close();
        this.dialog_crystal.visible = false;
=======
    //Calls a window and let it open till you call quick_next again or call kill_dialog. Is expected that text fits in one window.
    quick_next(text, callback, avatar, hero_direction, custom_pos, custom_avatar_pos, show_crystal = false) {
        this.parts = null;
        this.step = 0;
        if (this.window) {
            this.window.destroy(false);
            this.window = null;
        }
        if (this.avatar_window) {
            this.avatar_window.destroy(false);
            this.avatar_window = null;
        }
        this.show_crystal = show_crystal;
        this.set_dialog(text, avatar, hero_direction);
        this.mount_window(callback, custom_pos, custom_avatar_pos);
    }

    kill_dialog(callback) {
        if (this.avatar_window) {
            this.avatar_window.destroy(false);
        }
        if (this.window) {
            this.finished = true;
            this.window.destroy(true, callback);
            this.dialog_crystal.destroy();
        }
>>>>>>> 1040984c
    }
}<|MERGE_RESOLUTION|>--- conflicted
+++ resolved
@@ -181,15 +181,6 @@
         this.parts = windows;
     }
 
-<<<<<<< HEAD
-    hide(dialog_only=false){
-        if(!dialog_only){
-            if(this.avatar) this.avatar.alpha = 0;
-            if(this.avatar_window) this.avatar_window.close();
-        }
-        this.window.close();
-        this.dialog_crystal.visible = false;
-=======
     //Calls a window and let it open till you call quick_next again or call kill_dialog. Is expected that text fits in one window.
     quick_next(text, callback, avatar, hero_direction, custom_pos, custom_avatar_pos, show_crystal = false) {
         this.parts = null;
@@ -207,15 +198,16 @@
         this.mount_window(callback, custom_pos, custom_avatar_pos);
     }
 
-    kill_dialog(callback) {
-        if (this.avatar_window) {
-            this.avatar_window.destroy(false);
+    kill_dialog(callback, dialog_only=false) {
+        if(!dialog_only){
+            if (this.avatar_window) {
+                this.avatar_window.destroy(false);
+            }
         }
         if (this.window) {
             this.finished = true;
             this.window.destroy(true, callback);
             this.dialog_crystal.destroy();
         }
->>>>>>> 1040984c
     }
 }