import {TextObj, Window} from "../../Window";
import * as numbers from "../../magic_numbers";
import {use_types} from "../../Item";
import {GoldenSun} from "../../GoldenSun";
import {ItemSlot, MainChar} from "../../MainChar";
import * as _ from "lodash";
import {CursorManager, PointVariants} from "../../utils/CursorManager";

//TO DO: decrement item quantity when using a consumable item
//TO DO: use item sprite instead of ability sprite for items (Spirit Ring)
//TO DO: show broken icon on broken items

const BASE_WINDOW_X = 120;
const BASE_WINDOW_Y = 72;
const BASE_WINDOW_WIDTH = 116;
const BASE_WINDOW_HEIGHT = 84;

const ELEM_PER_PAGE = 5;
const TOP_PADDING = 8;
const SPACE_BETWEEN_ITEMS = 8;

const HIGHLIGHT_BAR_WIDTH = 104;
const HIGHLIGHT_BAR_HEIGHT = 8;
const HIGHLIGHT_BAR_X = 8;

const BUTTON_X = 96;
const BUTTON_Y = 136;

const CURSOR_X = 116;
const CURSOR_Y = 84;
const CURSOR_SHIFT = 16;

const ITEM_NAME_X = 26;
const ITEM_ICON_X = 8;
const SUB_ICON_X = 7;
const SUB_ICON_Y = 8;

export class BattleItemWindow {
<<<<<<< HEAD
  public game: Phaser.Game;
  public data: GoldenSun;

  public base_window: Window;
  public group: Phaser.Group;

  public button: Phaser.Sprite;
  public highlight_bar: Phaser.Graphics;

  public item_names: TextObj[];
  public other_sprites: (Phaser.Sprite | Phaser.Group | Phaser.BitmapText)[];

  public window_open: boolean;
  public window_active: boolean;

  public item_index: number;
  public page_index: number;
  public page_number: number;

  public close_callback: Function;
  public set_description: Function;
  public choosen_ability: string;

  public item_obj: ItemSlot;
  public items: ItemSlot[];
  public all_items: ItemSlot[];
  public char: MainChar;

  constructor(game: Phaser.Game, data: GoldenSun) {
    this.game = game;
    this.data = data;

    this.base_window = new Window(
      this.game,
      BASE_WINDOW_X,
      BASE_WINDOW_Y,
      BASE_WINDOW_WIDTH,
      BASE_WINDOW_HEIGHT
    );
    this.group = this.game.add.group();
    this.group.alpha = 0;

    this.button = this.group.create(BUTTON_X, BUTTON_Y, "buttons", "item");
    this.highlight_bar = this.game.add.graphics(0, 0);
    this.highlight_bar.blendMode = PIXI.blendModes.SCREEN;
    this.highlight_bar.alpha = 0;

    this.base_window.add_sprite_to_group(this.highlight_bar);
    this.highlight_bar.beginFill(this.base_window.color, 1);
    this.highlight_bar.drawRect(
      HIGHLIGHT_BAR_X,
      0,
      HIGHLIGHT_BAR_WIDTH,
      HIGHLIGHT_BAR_HEIGHT
    );
    this.highlight_bar.endFill();

    this.item_names = [];
    this.other_sprites = [];
  }

  select_item(index: number) {
    this.item_index = index;

    let cursor_x = CURSOR_X;
    let cursor_y = CURSOR_Y + this.item_index * CURSOR_SHIFT;

    let tween_config = {
      type: CursorManager.CursorTweens.POINT,
      variant: PointVariants.NORMAL,
    };
    this.data.cursor_manager.move_to(
      { x: cursor_x, y: cursor_y },
      { animate: false, tween_config: tween_config }
    );
    this.change_item();
  }

  next_item() {
    if (this.items.length === 1) return;
    this.select_item((this.item_index + 1) % this.items.length);
  }

  previous_item() {
    if (this.items.length === 1) return;
    this.select_item(
      (this.item_index + this.items.length - 1) % this.items.length
    );
  }

  next_page() {
    if (this.page_number === 1) return;

    this.page_index = (this.page_index + 1) % this.page_number;
    this.change_page();
  }

  previous_page() {
    if (this.page_number === 1) return;

    this.page_index =
      (this.page_index + this.page_number - 1) % this.page_number;
    this.change_page();
  }

  update_position() {
    this.group.x = this.game.camera.x;
    this.group.y = this.game.camera.y;
  }

  change_page() {
    this.config_page();

    if (this.item_index >= this.items.length) {
      this.item_index = this.items.length - 1;
      this.select_item(this.item_index);
    }

    if (this.set_description) {
      this.set_description(
        this.data.info.items_list[this.items[this.item_index].key_name]
          .description
      );
    }

    this.set_highlight_bar();
    this.base_window.page_indicator.set_highlight(this.page_index);
  }

  change_item() {
    if (this.set_description) {
      this.set_description(
        this.data.info.items_list[this.items[this.item_index].key_name]
          .description
      );
    }
    this.set_highlight_bar();
  }

  set_highlight_bar() {
    this.highlight_bar.y =
      TOP_PADDING +
      this.item_index * (SPACE_BETWEEN_ITEMS + HIGHLIGHT_BAR_HEIGHT);
  }

  config_page() {
    this.clear_sprites();
    this.items = this.all_items.slice(
      this.page_index * ELEM_PER_PAGE,
      (this.page_index + 1) * ELEM_PER_PAGE
    );

    for (let i = 0; i < this.items.length; ++i) {
      const item = this.data.info.items_list[this.items[i].key_name];
      const base_y =
        TOP_PADDING + i * (SPACE_BETWEEN_ITEMS + HIGHLIGHT_BAR_HEIGHT);
      const item_y = base_y - 4;

      this.other_sprites.push(
        this.base_window.create_at_group(
          ITEM_ICON_X,
          item_y,
          "items_icons",
          undefined,
          this.items[i].key_name
        )
      );
      if (this.items[i].equipped) {
        this.other_sprites.push(
          this.base_window.create_at_group(
            ITEM_ICON_X + SUB_ICON_X,
            item_y + SUB_ICON_Y,
            "equipped"
          )
        );
      }
      if (this.items[i].quantity > 1) {
        let item_count = this.game.add.bitmapText(
          ITEM_ICON_X + SUB_ICON_X,
          item_y + SUB_ICON_Y,
          "gs-item-bmp-font",
          this.items[i].quantity.toString()
        );
        this.base_window.add_sprite_to_group(item_count);
        this.other_sprites.push(item_count);
      }

      let color = numbers.DEFAULT_FONT_COLOR;
      if (
        item.use_type === use_types.NO_USE ||
        !this.data.info.abilities_list[item.use_ability].is_battle_ability
      ) {
        color = numbers.YELLOW_FONT_COLOR;
      }

      const name = this.base_window.set_text_in_position(
        item.name,
        ITEM_NAME_X,
        base_y,
        false,
        false,
        color
      );
      this.item_names.push(name);
=======
    public game: Phaser.Game;
    public data: GoldenSun;

    public base_window: Window;
    public group: Phaser.Group;

    public button: Phaser.Sprite;
    public highlight_bar: Phaser.Graphics;

    public item_names: TextObj[];
    public other_sprites: (Phaser.Sprite | Phaser.Group | Phaser.BitmapText)[];

    public window_open: boolean;
    public window_active: boolean;

    public item_index: number;
    public page_index: number;
    public page_number: number;

    public close_callback: Function;
    public set_description: Function;
    public choosen_ability: string;

    public item_obj: ItemSlot;
    public items: ItemSlot[];
    public all_items: ItemSlot[];
    public char: MainChar;

    constructor(game: Phaser.Game, data: GoldenSun) {
        this.game = game;
        this.data = data;

        this.base_window = new Window(this.game, BASE_WINDOW_X, BASE_WINDOW_Y, BASE_WINDOW_WIDTH, BASE_WINDOW_HEIGHT);
        this.base_window.page_indicator.initialize();
        this.group = this.game.add.group();
        this.group.alpha = 0;

        this.button = this.group.create(BUTTON_X, BUTTON_Y, "buttons", "item");
        this.highlight_bar = this.game.add.graphics(0, 0);
        this.highlight_bar.blendMode = PIXI.blendModes.SCREEN;
        this.highlight_bar.alpha = 0;

        this.base_window.add_sprite_to_group(this.highlight_bar);
        this.highlight_bar.beginFill(this.base_window.color, 1);
        this.highlight_bar.drawRect(HIGHLIGHT_BAR_X, 0, HIGHLIGHT_BAR_WIDTH, HIGHLIGHT_BAR_HEIGHT);
        this.highlight_bar.endFill();

        this.item_names = [];
        this.other_sprites = [];
    }

    select_item(index: number) {
        this.item_index = index;

        let cursor_x = CURSOR_X;
        let cursor_y = CURSOR_Y + this.item_index * CURSOR_SHIFT;

        let tween_config = {type: CursorManager.CursorTweens.POINT, variant: PointVariants.NORMAL};
        this.data.cursor_manager.move_to({x: cursor_x, y: cursor_y}, {animate: false, tween_config: tween_config});
        this.change_item();
    }

    next_item() {
        if (this.items.length === 1) return;
        this.select_item((this.item_index + 1) % this.items.length);
    }

    previous_item() {
        if (this.items.length === 1) return;
        this.select_item((this.item_index + this.items.length - 1) % this.items.length);
    }

    next_page() {
        if (this.page_number === 1) return;

        this.page_index = (this.page_index + 1) % this.page_number;
        this.change_page();
>>>>>>> 568b8ce2
    }
  }

<<<<<<< HEAD
  set_page_number() {
    const list_length = this.all_items.length;
    this.page_number = (((list_length - 1) / ELEM_PER_PAGE) | 0) + 1;

    if (this.page_index >= this.page_number) {
      this.page_index = this.page_number - 1;
=======
    previous_page() {
        if (this.page_number === 1) return;

        this.page_index = (this.page_index + this.page_number - 1) % this.page_number;
        this.change_page();
>>>>>>> 568b8ce2
    }
    this.base_window.page_indicator.initialize(this.page_number);
  }

  mount_window() {
    this.all_items = this.char.items;
    this.all_items = _.sortBy(this.all_items, [
      (item_obj) => {
        return (
          this.data.info.items_list[item_obj.key_name].use_type ===
            use_types.NO_USE ||
          !this.data.info.abilities_list[
            this.data.info.items_list[item_obj.key_name].use_ability
          ].is_battle_ability
        );
      },
    ]);

    this.set_page_number();
    this.base_window.page_indicator.set_page(this.page_index);
    this.config_page();
  }

  clear_sprites() {
    this.item_names.forEach((text) => {
      this.base_window.remove_text(text);
    });
    this.other_sprites.forEach((sprite) => {
      this.base_window.remove_from_group(sprite, true);
    });
  }

  item_choose() {
    let controls = [
      { key: this.data.gamepad.LEFT, on_down: this.previous_page.bind(this) },
      { key: this.data.gamepad.RIGHT, on_down: this.next_page.bind(this) },
      { key: this.data.gamepad.UP, on_down: this.previous_item.bind(this) },
      { key: this.data.gamepad.DOWN, on_down: this.next_item.bind(this) },
      {
        key: this.data.gamepad.A,
        on_down: () => {
          const this_item = this.data.info.items_list[
            this.items[this.item_index].key_name
          ];
          if (
            this_item.use_type !== use_types.NO_USE &&
            this.data.info.abilities_list[this_item.use_ability]
              .is_battle_ability
          ) {
            this.choosen_ability = this_item.use_ability;
            this.item_obj = this.items[this.item_index];
            this.hide(this.close_callback);
          }
        },
      },
      {
        key: this.data.gamepad.B,
        on_down: () => {
          this.choosen_ability = null;
          this.item_obj = null;
          this.close(this.close_callback);
        },
      },
    ];

    this.data.control_manager.set_control(controls, {
      loop_configs: { vertical: true, horizontal: true },
    });
  }

  open(
    char: MainChar,
    close_callback: Function,
    set_description: Function,
    ...args: any[]
  ) {
    this.char = char;
    this.close_callback = close_callback;
    this.set_description = set_description;

    this.group.alpha = 1;
    this.item_index = 0;
    this.page_index = 0;
    this.choosen_ability = null;
    this.highlight_bar.alpha = 1;

    this.update_position();
    this.set_highlight_bar();
    this.mount_window();

    this.select_item(0);
    this.item_choose();

    if (this.set_description) {
      this.set_description(
        this.data.info.items_list[this.items[this.item_index].key_name]
          .description
      );
    }

<<<<<<< HEAD
    this.base_window.show(() => {
      this.window_open = true;
      this.window_active = true;
    }, false);
  }

  show() {
    this.group.alpha = 1;
    this.highlight_bar.alpha = 1;

    this.select_item(this.item_index);
    this.item_choose();

    this.base_window.show(() => {
      this.window_active = true;
    }, false);
  }

  hide(callback?: Function) {
    this.group.alpha = 0;
    this.highlight_bar.alpha = 0;
    this.data.cursor_manager.hide();

    this.base_window.close(() => {
      this.window_active = false;
      if (callback !== undefined) {
        callback(this.choosen_ability, this.item_obj);
      }
    }, false);
  }

  close(callback?: Function) {
    this.clear_sprites();
    this.base_window.page_indicator.terminante();

    this.group.alpha = 0;
    this.highlight_bar.alpha = 0;
    this.data.cursor_manager.hide();
    this.data.control_manager.reset();

    this.base_window.close(() => {
      this.window_open = false;
      this.window_active = false;
      if (callback !== undefined) {
        callback(this.choosen_ability, this.item_obj);
      }
    }, false);
  }

  destroy() {
    this.base_window.destroy(false);
    this.group.destroy();
    this.data.cursor_manager.hide();
    this.data.control_manager.reset();
  }
=======
    change_page() {
        this.config_page();

        if (this.item_index >= this.items.length) {
            this.item_index = this.items.length - 1;
            this.select_item(this.item_index);
        }

        if (this.set_description) {
            this.set_description(this.data.info.items_list[this.items[this.item_index].key_name].description);
        }

        this.set_highlight_bar();
        this.base_window.page_indicator.set_highlight(this.page_number, this.page_index);
    }

    change_item() {
        if (this.set_description) {
            this.set_description(this.data.info.items_list[this.items[this.item_index].key_name].description);
        }
        this.set_highlight_bar();
    }

    set_highlight_bar() {
        this.highlight_bar.y = TOP_PADDING + this.item_index * (SPACE_BETWEEN_ITEMS + HIGHLIGHT_BAR_HEIGHT);
    }

    config_page() {
        this.clear_sprites();
        this.items = this.all_items.slice(this.page_index * ELEM_PER_PAGE, (this.page_index + 1) * ELEM_PER_PAGE);

        for (let i = 0; i < this.items.length; ++i) {
            const item = this.data.info.items_list[this.items[i].key_name];
            const base_y = TOP_PADDING + i * (SPACE_BETWEEN_ITEMS + HIGHLIGHT_BAR_HEIGHT);
            const item_y = base_y - 4;

            this.other_sprites.push(
                this.base_window.create_at_group(ITEM_ICON_X, item_y, "items_icons", undefined, this.items[i].key_name)
            );
            if (this.items[i].equipped) {
                this.other_sprites.push(
                    this.base_window.create_at_group(ITEM_ICON_X + SUB_ICON_X, item_y + SUB_ICON_Y, "equipped")
                );
            }
            if (this.items[i].quantity > 1) {
                let item_count = this.game.add.bitmapText(
                    ITEM_ICON_X + SUB_ICON_X,
                    item_y + SUB_ICON_Y,
                    "gs-item-bmp-font",
                    this.items[i].quantity.toString()
                );
                this.base_window.add_sprite_to_group(item_count);
                this.other_sprites.push(item_count);
            }

            let color = numbers.DEFAULT_FONT_COLOR;
            if (
                item.use_type === use_types.NO_USE ||
                !this.data.info.abilities_list[item.use_ability].is_battle_ability
            ) {
                color = numbers.YELLOW_FONT_COLOR;
            }

            const name = this.base_window.set_text_in_position(item.name, ITEM_NAME_X, base_y, false, false, color);
            this.item_names.push(name);
        }
    }

    set_page_number() {
        const list_length = this.all_items.length;
        this.page_number = (((list_length - 1) / ELEM_PER_PAGE) | 0) + 1;

        if (this.page_index >= this.page_number) {
            this.page_index = this.page_number - 1;
        }
    }

    mount_window() {
        this.all_items = this.char.items;
        this.all_items = _.sortBy(this.all_items, [
            item_obj => {
                return (
                    this.data.info.items_list[item_obj.key_name].use_type === use_types.NO_USE ||
                    !this.data.info.abilities_list[this.data.info.items_list[item_obj.key_name].use_ability]
                        .is_battle_ability
                );
            },
        ]);

        this.set_page_number();
        this.base_window.page_indicator.set_page(this.page_number, this.page_index);
        this.config_page();
    }

    clear_sprites() {
        this.item_names.forEach(text => {
            this.base_window.remove_text(text);
        });
        this.other_sprites.forEach(sprite => {
            this.base_window.remove_from_group(sprite, true);
        });
    }

    item_choose() {
        let controls = [
            {key: this.data.gamepad.LEFT, on_down: this.previous_page.bind(this)},
            {key: this.data.gamepad.RIGHT, on_down: this.next_page.bind(this)},
            {key: this.data.gamepad.UP, on_down: this.previous_item.bind(this)},
            {key: this.data.gamepad.DOWN, on_down: this.next_item.bind(this)},
            {
                key: this.data.gamepad.A,
                on_down: () => {
                    const this_item = this.data.info.items_list[this.items[this.item_index].key_name];
                    if (
                        this_item.use_type !== use_types.NO_USE &&
                        this.data.info.abilities_list[this_item.use_ability].is_battle_ability
                    ) {
                        this.choosen_ability = this_item.use_ability;
                        this.item_obj = this.items[this.item_index];
                        this.hide(this.close_callback);
                    }
                },
            },
            {
                key: this.data.gamepad.B,
                on_down: () => {
                    this.choosen_ability = null;
                    this.item_obj = null;
                    this.close(this.close_callback);
                },
            },
        ];

        this.data.control_manager.set_control(controls, {loop_configs: {vertical: true, horizontal: true}});
    }

    open(char: MainChar, close_callback: Function, set_description: Function, ...args: any[]) {
        this.char = char;
        this.close_callback = close_callback;
        this.set_description = set_description;

        this.group.alpha = 1;
        this.item_index = 0;
        this.page_index = 0;
        this.choosen_ability = null;
        this.highlight_bar.alpha = 1;

        this.update_position();
        this.set_highlight_bar();
        this.mount_window();

        this.select_item(0);
        this.item_choose();

        if (this.set_description) {
            this.set_description(this.data.info.items_list[this.items[this.item_index].key_name].description);
        }

        this.base_window.show(() => {
            this.window_open = true;
            this.window_active = true;
        }, false);
    }

    show() {
        this.group.alpha = 1;
        this.highlight_bar.alpha = 1;

        this.select_item(this.item_index);
        this.item_choose();

        this.base_window.show(() => {
            this.window_active = true;
        }, false);
    }

    hide(callback?: Function) {
        this.group.alpha = 0;
        this.highlight_bar.alpha = 0;
        this.data.cursor_manager.hide();

        this.base_window.close(() => {
            this.window_active = false;
            if (callback !== undefined) {
                callback(this.choosen_ability, this.item_obj);
            }
        }, false);
    }

    close(callback?: Function) {
        this.clear_sprites();
        this.base_window.page_indicator.terminante();

        this.group.alpha = 0;
        this.highlight_bar.alpha = 0;
        this.data.cursor_manager.hide();
        this.data.control_manager.reset();

        this.base_window.close(() => {
            this.window_open = false;
            this.window_active = false;
            if (callback !== undefined) {
                callback(this.choosen_ability, this.item_obj);
            }
        }, false);
    }

    destroy() {
        this.base_window.destroy(false);
        this.group.destroy();
        this.data.cursor_manager.hide();
        this.data.control_manager.reset();
    }
>>>>>>> 568b8ce2
}<|MERGE_RESOLUTION|>--- conflicted
+++ resolved
@@ -36,7 +36,6 @@
 const SUB_ICON_Y = 8;
 
 export class BattleItemWindow {
-<<<<<<< HEAD
   public game: Phaser.Game;
   public data: GoldenSun;
 
@@ -241,102 +240,15 @@
         color
       );
       this.item_names.push(name);
-=======
-    public game: Phaser.Game;
-    public data: GoldenSun;
-
-    public base_window: Window;
-    public group: Phaser.Group;
-
-    public button: Phaser.Sprite;
-    public highlight_bar: Phaser.Graphics;
-
-    public item_names: TextObj[];
-    public other_sprites: (Phaser.Sprite | Phaser.Group | Phaser.BitmapText)[];
-
-    public window_open: boolean;
-    public window_active: boolean;
-
-    public item_index: number;
-    public page_index: number;
-    public page_number: number;
-
-    public close_callback: Function;
-    public set_description: Function;
-    public choosen_ability: string;
-
-    public item_obj: ItemSlot;
-    public items: ItemSlot[];
-    public all_items: ItemSlot[];
-    public char: MainChar;
-
-    constructor(game: Phaser.Game, data: GoldenSun) {
-        this.game = game;
-        this.data = data;
-
-        this.base_window = new Window(this.game, BASE_WINDOW_X, BASE_WINDOW_Y, BASE_WINDOW_WIDTH, BASE_WINDOW_HEIGHT);
-        this.base_window.page_indicator.initialize();
-        this.group = this.game.add.group();
-        this.group.alpha = 0;
-
-        this.button = this.group.create(BUTTON_X, BUTTON_Y, "buttons", "item");
-        this.highlight_bar = this.game.add.graphics(0, 0);
-        this.highlight_bar.blendMode = PIXI.blendModes.SCREEN;
-        this.highlight_bar.alpha = 0;
-
-        this.base_window.add_sprite_to_group(this.highlight_bar);
-        this.highlight_bar.beginFill(this.base_window.color, 1);
-        this.highlight_bar.drawRect(HIGHLIGHT_BAR_X, 0, HIGHLIGHT_BAR_WIDTH, HIGHLIGHT_BAR_HEIGHT);
-        this.highlight_bar.endFill();
-
-        this.item_names = [];
-        this.other_sprites = [];
-    }
-
-    select_item(index: number) {
-        this.item_index = index;
-
-        let cursor_x = CURSOR_X;
-        let cursor_y = CURSOR_Y + this.item_index * CURSOR_SHIFT;
-
-        let tween_config = {type: CursorManager.CursorTweens.POINT, variant: PointVariants.NORMAL};
-        this.data.cursor_manager.move_to({x: cursor_x, y: cursor_y}, {animate: false, tween_config: tween_config});
-        this.change_item();
-    }
-
-    next_item() {
-        if (this.items.length === 1) return;
-        this.select_item((this.item_index + 1) % this.items.length);
-    }
-
-    previous_item() {
-        if (this.items.length === 1) return;
-        this.select_item((this.item_index + this.items.length - 1) % this.items.length);
-    }
-
-    next_page() {
-        if (this.page_number === 1) return;
-
-        this.page_index = (this.page_index + 1) % this.page_number;
-        this.change_page();
->>>>>>> 568b8ce2
-    }
-  }
-
-<<<<<<< HEAD
+    }
+  }
+
   set_page_number() {
     const list_length = this.all_items.length;
     this.page_number = (((list_length - 1) / ELEM_PER_PAGE) | 0) + 1;
 
     if (this.page_index >= this.page_number) {
       this.page_index = this.page_number - 1;
-=======
-    previous_page() {
-        if (this.page_number === 1) return;
-
-        this.page_index = (this.page_index + this.page_number - 1) % this.page_number;
-        this.change_page();
->>>>>>> 568b8ce2
     }
     this.base_window.page_indicator.initialize(this.page_number);
   }
@@ -437,7 +349,6 @@
       );
     }
 
-<<<<<<< HEAD
     this.base_window.show(() => {
       this.window_open = true;
       this.window_active = true;
@@ -493,219 +404,4 @@
     this.data.cursor_manager.hide();
     this.data.control_manager.reset();
   }
-=======
-    change_page() {
-        this.config_page();
-
-        if (this.item_index >= this.items.length) {
-            this.item_index = this.items.length - 1;
-            this.select_item(this.item_index);
-        }
-
-        if (this.set_description) {
-            this.set_description(this.data.info.items_list[this.items[this.item_index].key_name].description);
-        }
-
-        this.set_highlight_bar();
-        this.base_window.page_indicator.set_highlight(this.page_number, this.page_index);
-    }
-
-    change_item() {
-        if (this.set_description) {
-            this.set_description(this.data.info.items_list[this.items[this.item_index].key_name].description);
-        }
-        this.set_highlight_bar();
-    }
-
-    set_highlight_bar() {
-        this.highlight_bar.y = TOP_PADDING + this.item_index * (SPACE_BETWEEN_ITEMS + HIGHLIGHT_BAR_HEIGHT);
-    }
-
-    config_page() {
-        this.clear_sprites();
-        this.items = this.all_items.slice(this.page_index * ELEM_PER_PAGE, (this.page_index + 1) * ELEM_PER_PAGE);
-
-        for (let i = 0; i < this.items.length; ++i) {
-            const item = this.data.info.items_list[this.items[i].key_name];
-            const base_y = TOP_PADDING + i * (SPACE_BETWEEN_ITEMS + HIGHLIGHT_BAR_HEIGHT);
-            const item_y = base_y - 4;
-
-            this.other_sprites.push(
-                this.base_window.create_at_group(ITEM_ICON_X, item_y, "items_icons", undefined, this.items[i].key_name)
-            );
-            if (this.items[i].equipped) {
-                this.other_sprites.push(
-                    this.base_window.create_at_group(ITEM_ICON_X + SUB_ICON_X, item_y + SUB_ICON_Y, "equipped")
-                );
-            }
-            if (this.items[i].quantity > 1) {
-                let item_count = this.game.add.bitmapText(
-                    ITEM_ICON_X + SUB_ICON_X,
-                    item_y + SUB_ICON_Y,
-                    "gs-item-bmp-font",
-                    this.items[i].quantity.toString()
-                );
-                this.base_window.add_sprite_to_group(item_count);
-                this.other_sprites.push(item_count);
-            }
-
-            let color = numbers.DEFAULT_FONT_COLOR;
-            if (
-                item.use_type === use_types.NO_USE ||
-                !this.data.info.abilities_list[item.use_ability].is_battle_ability
-            ) {
-                color = numbers.YELLOW_FONT_COLOR;
-            }
-
-            const name = this.base_window.set_text_in_position(item.name, ITEM_NAME_X, base_y, false, false, color);
-            this.item_names.push(name);
-        }
-    }
-
-    set_page_number() {
-        const list_length = this.all_items.length;
-        this.page_number = (((list_length - 1) / ELEM_PER_PAGE) | 0) + 1;
-
-        if (this.page_index >= this.page_number) {
-            this.page_index = this.page_number - 1;
-        }
-    }
-
-    mount_window() {
-        this.all_items = this.char.items;
-        this.all_items = _.sortBy(this.all_items, [
-            item_obj => {
-                return (
-                    this.data.info.items_list[item_obj.key_name].use_type === use_types.NO_USE ||
-                    !this.data.info.abilities_list[this.data.info.items_list[item_obj.key_name].use_ability]
-                        .is_battle_ability
-                );
-            },
-        ]);
-
-        this.set_page_number();
-        this.base_window.page_indicator.set_page(this.page_number, this.page_index);
-        this.config_page();
-    }
-
-    clear_sprites() {
-        this.item_names.forEach(text => {
-            this.base_window.remove_text(text);
-        });
-        this.other_sprites.forEach(sprite => {
-            this.base_window.remove_from_group(sprite, true);
-        });
-    }
-
-    item_choose() {
-        let controls = [
-            {key: this.data.gamepad.LEFT, on_down: this.previous_page.bind(this)},
-            {key: this.data.gamepad.RIGHT, on_down: this.next_page.bind(this)},
-            {key: this.data.gamepad.UP, on_down: this.previous_item.bind(this)},
-            {key: this.data.gamepad.DOWN, on_down: this.next_item.bind(this)},
-            {
-                key: this.data.gamepad.A,
-                on_down: () => {
-                    const this_item = this.data.info.items_list[this.items[this.item_index].key_name];
-                    if (
-                        this_item.use_type !== use_types.NO_USE &&
-                        this.data.info.abilities_list[this_item.use_ability].is_battle_ability
-                    ) {
-                        this.choosen_ability = this_item.use_ability;
-                        this.item_obj = this.items[this.item_index];
-                        this.hide(this.close_callback);
-                    }
-                },
-            },
-            {
-                key: this.data.gamepad.B,
-                on_down: () => {
-                    this.choosen_ability = null;
-                    this.item_obj = null;
-                    this.close(this.close_callback);
-                },
-            },
-        ];
-
-        this.data.control_manager.set_control(controls, {loop_configs: {vertical: true, horizontal: true}});
-    }
-
-    open(char: MainChar, close_callback: Function, set_description: Function, ...args: any[]) {
-        this.char = char;
-        this.close_callback = close_callback;
-        this.set_description = set_description;
-
-        this.group.alpha = 1;
-        this.item_index = 0;
-        this.page_index = 0;
-        this.choosen_ability = null;
-        this.highlight_bar.alpha = 1;
-
-        this.update_position();
-        this.set_highlight_bar();
-        this.mount_window();
-
-        this.select_item(0);
-        this.item_choose();
-
-        if (this.set_description) {
-            this.set_description(this.data.info.items_list[this.items[this.item_index].key_name].description);
-        }
-
-        this.base_window.show(() => {
-            this.window_open = true;
-            this.window_active = true;
-        }, false);
-    }
-
-    show() {
-        this.group.alpha = 1;
-        this.highlight_bar.alpha = 1;
-
-        this.select_item(this.item_index);
-        this.item_choose();
-
-        this.base_window.show(() => {
-            this.window_active = true;
-        }, false);
-    }
-
-    hide(callback?: Function) {
-        this.group.alpha = 0;
-        this.highlight_bar.alpha = 0;
-        this.data.cursor_manager.hide();
-
-        this.base_window.close(() => {
-            this.window_active = false;
-            if (callback !== undefined) {
-                callback(this.choosen_ability, this.item_obj);
-            }
-        }, false);
-    }
-
-    close(callback?: Function) {
-        this.clear_sprites();
-        this.base_window.page_indicator.terminante();
-
-        this.group.alpha = 0;
-        this.highlight_bar.alpha = 0;
-        this.data.cursor_manager.hide();
-        this.data.control_manager.reset();
-
-        this.base_window.close(() => {
-            this.window_open = false;
-            this.window_active = false;
-            if (callback !== undefined) {
-                callback(this.choosen_ability, this.item_obj);
-            }
-        }, false);
-    }
-
-    destroy() {
-        this.base_window.destroy(false);
-        this.group.destroy();
-        this.data.cursor_manager.hide();
-        this.data.control_manager.reset();
-    }
->>>>>>> 568b8ce2
 }