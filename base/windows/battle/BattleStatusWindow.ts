import { MAX_CHARS_IN_BATTLE } from "../../battle/Battle";
import { GoldenSun } from "../../GoldenSun";
import { MainChar } from "../../MainChar";
<<<<<<< HEAD
import { ComponentStates, StatusMultiComponent } from "../../status/StatusMultiComponent";
import { main_stats, temporary_status, ordered_status_battle, ordered_status_menu } from "../../Player";
=======
import { ComponentStates, StatusMultiComponent } from "../../support_menus/StatusMultiComponent";
import { main_stats, temporary_status, ordered_status_battle, ordered_status_menu, permanent_status } from "../../Player";
>>>>>>> d56c888e
import { TextObj, Window } from "../../Window";
import { base_actions, elements } from "../../utils";
import * as _ from "lodash";

export type BattleStatusEffect = {
    key:string,
    type:BattleEffectTypes,
    properties?:{
        turns?:number,
        values?:number[]
    }
}

export enum BattleEffectTypes{
    STATUS_CONDITION,
    BUFF_DEBUFF
}

export class BattleStatusWindow{
    private static readonly WINDOW = {
        WIDTH: 236,
        HEIGHT: 156
    };
    private static readonly SEPARATOR = {
        X: 4,
        Y: 115,
        WIDTH: 232,
        SHIFT: 16
    };
    private static readonly BATTLESPRITE = {
        CENTER_X: 204,
        END_Y: 120,
        SHADOW_Y: 114
    }
    private static readonly DESCRIPTION = {
        X: 8,
        LINE1_Y: 124,
        LINE2_Y: 140
    }
    private static readonly NAME = {
        X: 8,
        Y: 8
    }
    private static readonly CLASS_NAME = {
        X: 8,
        Y: 56
    }
    private static readonly EXP = {
        LABEL_X: 8,
        LABEL_Y: 16,
        VALUE_END_X: 109,
        VALUE_Y: 16
    }
    private static readonly LEVEL = {
        LABEL_X: 64,
        LABEL_Y: 8,
        VALUE_END_X: 93,
        VALUE_Y: 8
    }
    private static readonly AVATAR = {
        X: 8,
        Y: 24
    }
    private static readonly NORMAL_STATUS = {
        X: 120,
        Y: 8
    }
    private static readonly IN_THE_BACK = {
        X: 48,
        Y: 24
    }
    private static readonly STATS = {
        LABEL_X: 144,
        LABEL_Y: 24,
        VALUE_END_X: 213,
        VALUE_Y: 24,
        LINE_SHIFT: 8
    }
    private static readonly HP = {
        LABEL_X: 48,
        LABEL_Y: 32,
        MAX_END_X: 133,
        MAX_Y: 32,
        CURR_END_X: 100,
        CURR_Y: 32
    }
    private static readonly PP = {
        LABEL_X: 48,
        LABEL_Y: 40,
        MAX_END_X: 133,
        MAX_Y: 40,
        CURR_END_X: 100,
        CURR_Y: 40
    }
    private static readonly EFFECTS = {
        X: 112,
        Y: 8,
        SHIFT: 16,
    }

    private static readonly GROUP_KEY = "status_win";
    private static readonly MAX_EFFECTS_DISPLAYED = 8;

    private game:Phaser.Game;
    private data:GoldenSun;
    private close_callback:Function;

    private desc_shifted:boolean;
    private selected_char:MainChar;

    private battle_effects:BattleStatusEffect[];
    private effect_sprites:Phaser.Sprite[];

    private window:Window;
    private component:StatusMultiComponent;

    private battle_sprite:Phaser.Sprite;
    private avatar:Phaser.Sprite;

    private name:TextObj;
    private level_label:TextObj;
    private level_value:TextObj;

    private exp_label:TextObj;
    private exp_value:TextObj;
    private normal_status:TextObj;

    private hp_label:TextObj;
    private max_hp:TextObj;
    private curr_hp:TextObj;

    private pp_label:TextObj;
    private max_pp:TextObj;
    private curr_pp:TextObj;

    private atk_label:TextObj;
    private atk_value:TextObj;
    private def_label:TextObj;
    private def_value:TextObj;
    private agi_label:TextObj;
    private agi_value:TextObj;
    private luk_label:TextObj;
    private luk_value:TextObj;

    private class_name:TextObj;
    private in_the_back:TextObj;

    private desc_line1:TextObj;
    private desc_line2:TextObj;

    public constructor(game:Phaser.Game, data:GoldenSun){
        this.game = game;
        this.data = data;
        this.close_callback = null;

        this.desc_shifted = null;
        this.selected_char = null;

        this.battle_effects = [];
        this.effect_sprites = [];

        this.window = new Window(this.game, 0, 0, BattleStatusWindow.WINDOW.WIDTH, BattleStatusWindow.WINDOW.HEIGHT);
        this.component = new StatusMultiComponent(this.game, this.data, this.window);

        this.window.define_internal_group(BattleStatusWindow.GROUP_KEY, {x:0, y:0});
        this.battle_sprite = null;
        this.avatar = null;

        this.init_text();
    }

    private init_text(){
        this.name = this.window.set_text_in_position("", BattleStatusWindow.NAME.X, BattleStatusWindow.NAME.Y,
            false, false, undefined, false, BattleStatusWindow.GROUP_KEY);
        this.level_label = this.window.set_text_in_position("Lv", BattleStatusWindow.LEVEL.LABEL_X, BattleStatusWindow.LEVEL.LABEL_Y,
            false, false, undefined, false, BattleStatusWindow.GROUP_KEY);
        this.level_value = this.window.set_text_in_position("", BattleStatusWindow.LEVEL.VALUE_END_X, BattleStatusWindow.LEVEL.VALUE_Y,
            true, false, undefined, false, BattleStatusWindow.GROUP_KEY);

        this.exp_label = this.window.set_text_in_position("Exp", BattleStatusWindow.EXP.LABEL_X, BattleStatusWindow.EXP.LABEL_Y,
            false, false, undefined, false, BattleStatusWindow.GROUP_KEY);
        this.exp_value = this.window.set_text_in_position("", BattleStatusWindow.EXP.VALUE_END_X, BattleStatusWindow.EXP.VALUE_Y,
            true, false, undefined, false, BattleStatusWindow.GROUP_KEY);
        this.normal_status = this.window.set_text_in_position("", BattleStatusWindow.NORMAL_STATUS.X, BattleStatusWindow.NORMAL_STATUS.Y,
            false, false, undefined, false, BattleStatusWindow.GROUP_KEY);

        this.hp_label = this.window.set_text_in_position("HP", BattleStatusWindow.HP.LABEL_X, BattleStatusWindow.HP.LABEL_Y,
            false, false, undefined, false, BattleStatusWindow.GROUP_KEY);
        this.max_hp = this.window.set_text_in_position("", BattleStatusWindow.HP.MAX_END_X, BattleStatusWindow.HP.MAX_Y,
            true, false, undefined, false, BattleStatusWindow.GROUP_KEY);
        this.curr_hp = this.window.set_text_in_position("/", BattleStatusWindow.HP.CURR_END_X, BattleStatusWindow.HP.CURR_Y,
        true, false, undefined, false, BattleStatusWindow.GROUP_KEY);

        this.pp_label = this.window.set_text_in_position("PP", BattleStatusWindow.PP.LABEL_X, BattleStatusWindow.PP.LABEL_Y,
            false, false, undefined, false, BattleStatusWindow.GROUP_KEY);
        this.max_pp = this.window.set_text_in_position("", BattleStatusWindow.PP.MAX_END_X, BattleStatusWindow.PP.MAX_Y,
            true, false, undefined, false, BattleStatusWindow.GROUP_KEY);
        this.curr_pp = this.window.set_text_in_position("/", BattleStatusWindow.PP.CURR_END_X, BattleStatusWindow.PP.CURR_Y,
        true, false, undefined, false, BattleStatusWindow.GROUP_KEY);

        let shift = BattleStatusWindow.STATS.LINE_SHIFT;

        this.atk_label = this.window.set_text_in_position("Attack", BattleStatusWindow.STATS.LABEL_X, BattleStatusWindow.STATS.LABEL_Y,
            false, false, undefined, false, BattleStatusWindow.GROUP_KEY);
        this.atk_value = this.window.set_text_in_position("", BattleStatusWindow.STATS.VALUE_END_X, BattleStatusWindow.STATS.VALUE_Y,
            true, false, undefined, false, BattleStatusWindow.GROUP_KEY);
        this.def_label = this.window.set_text_in_position("Defense", BattleStatusWindow.STATS.LABEL_X, BattleStatusWindow.STATS.LABEL_Y+shift,
            false, false, undefined, false, BattleStatusWindow.GROUP_KEY);
        this.def_value = this.window.set_text_in_position("", BattleStatusWindow.STATS.VALUE_END_X, BattleStatusWindow.STATS.VALUE_Y+shift,
            true, false, undefined, false, BattleStatusWindow.GROUP_KEY);
        this.agi_label = this.window.set_text_in_position("Agility", BattleStatusWindow.STATS.LABEL_X, BattleStatusWindow.STATS.LABEL_Y+2*shift,
            false, false, undefined, false, BattleStatusWindow.GROUP_KEY);
        this.agi_value = this.window.set_text_in_position("", BattleStatusWindow.STATS.VALUE_END_X, BattleStatusWindow.STATS.VALUE_Y+2*shift,
            true, false, undefined, false, BattleStatusWindow.GROUP_KEY);
        this.luk_label = this.window.set_text_in_position("Luck", BattleStatusWindow.STATS.LABEL_X, BattleStatusWindow.STATS.LABEL_Y+3*shift,
            false, false, undefined, false, BattleStatusWindow.GROUP_KEY);
        this.luk_value = this.window.set_text_in_position("", BattleStatusWindow.STATS.VALUE_END_X, BattleStatusWindow.STATS.VALUE_Y+3*shift,
            true, false, undefined, false, BattleStatusWindow.GROUP_KEY);

        this.class_name = this.window.set_text_in_position("", BattleStatusWindow.CLASS_NAME.X, BattleStatusWindow.CLASS_NAME.Y,
            false, false, undefined, false, BattleStatusWindow.GROUP_KEY);
        
        this.in_the_back = this.window.set_text_in_position("", BattleStatusWindow.IN_THE_BACK.X, BattleStatusWindow.IN_THE_BACK.Y,
        false, false, undefined, false, BattleStatusWindow.GROUP_KEY);
        
        this.desc_line1 = this.window.set_text_in_position("", BattleStatusWindow.DESCRIPTION.X, BattleStatusWindow.DESCRIPTION.LINE1_Y,
            false, false, undefined, false, BattleStatusWindow.GROUP_KEY);
        this.desc_line2 = this.window.set_text_in_position("", BattleStatusWindow.DESCRIPTION.X, BattleStatusWindow.DESCRIPTION.LINE2_Y,
            false, false, undefined, false, BattleStatusWindow.GROUP_KEY);
    }

    private update_info(){
        let char = this.selected_char;
        let char_index = -1;
        let party = this.data.info.party_data.members;

        this.battle_effects = [];

        for(let index in party){
            if(party[index].key_name === this.selected_char.key_name)
                char_index = parseInt(index);
                break;
        }

        this.window.update_text(char.name, this.name);
        this.window.update_text(char.level, this.level_value);
        this.window.update_text(char.current_exp, this.exp_value);

        this.window.update_text(char.class.name, this.class_name);
        this.window.update_text((char_index >= MAX_CHARS_IN_BATTLE ? "In the back" : ""), this.in_the_back);

        if(this.update_effects() !== 0)
            this.window.update_text("", this.normal_status);
        else this.window.update_text("Normal", this.normal_status);

        this.window.update_text(char.max_hp, this.max_hp);
        this.window.update_text(char.current_hp + "/", this.curr_hp);
        this.window.update_text(char.max_pp, this.max_pp);
        this.window.update_text(char.current_pp + "/", this.curr_pp);

        this.window.update_text(char.atk, this.atk_value);
        this.window.update_text(char.def, this.def_value);
        this.window.update_text(char.agi, this.agi_value);
        this.window.update_text(char.luk, this.luk_value);

    }

    private update_effects(){
        let status_effects = this.get_status_effects();
        let buffs_debuffs = this.get_buffs_debuffs();

        let effects = [];

        for(let index in status_effects){
            let effect:BattleStatusEffect = {key: null, type:null, properties: null};

            effect.key = status_effects[index];
            effect.type = BattleEffectTypes.STATUS_CONDITION;

            if(status_effects[index] === temporary_status.DEATH_CURSE){
                let main_char_effect = _.find(this.selected_char.effects, {status_key_name: temporary_status.DEATH_CURSE});
                effect.properties.turns = this.selected_char.get_effect_turns_count(main_char_effect);
            }

            if(effects.length < BattleStatusWindow.MAX_EFFECTS_DISPLAYED)
                effects.push(effect);
        }

        for(let index in buffs_debuffs){
            let effect:BattleStatusEffect = {key: null, type:null, properties:{values: null}};

            let modifier = null;
            for(let n in buffs_debuffs[index].values){
                if(buffs_debuffs[index].values[n] < 0){
                    if(modifier === null){
                        modifier = "_down";
                    }
                    else if(modifier === "_up"){
                        modifier === "_up_down";
                    }
                }
                else if(buffs_debuffs[index].values[n] > 0){
                    if(modifier === null){
                        modifier = "_up";
                    }
                    else if(modifier === "_down"){
                        modifier = "_up_down";
                    }
                }
            }
            if(modifier === null) continue;

            effect.key = buffs_debuffs[index].stat+modifier;

            effect.type = BattleEffectTypes.BUFF_DEBUFF;
            effect.properties.values = buffs_debuffs[index].values;

            if(effects.length < BattleStatusWindow.MAX_EFFECTS_DISPLAYED)
                effects.push(effect);
        }

        this.battle_effects = effects;
        return this.battle_effects.length;
    }

    private get_buffs_debuffs(){
        let effects:{stat: string, values: number[]}[] = [];

        let base_stats = [main_stats.ATTACK, main_stats.DEFENSE, main_stats.AGILITY];

        for(let index in base_stats){
            let effect = {stat: base_stats[index], values: [this.selected_char[base_stats[index]] - 
                this.selected_char.preview_stat_without_abilities_effect(base_stats[index])]};
            effects.push(effect);
        }

        let elemental_base = this.selected_char.preview_elemental_stats_without_abilities_effect();

        let resist_changes = [];
        resist_changes.push(this.selected_char.venus_resist_current - elemental_base[elements.VENUS].resist);
        resist_changes.push(this.selected_char.mercury_resist_current - elemental_base[elements.MERCURY].resist);
        resist_changes.push(this.selected_char.mars_resist_current - elemental_base[elements.MARS].resist);
        resist_changes.push(this.selected_char.jupiter_resist_current - elemental_base[elements.JUPITER].resist);

        let power_changes = [];
        power_changes.push(this.selected_char.venus_power_current - elemental_base[elements.VENUS].power);
        power_changes.push(this.selected_char.mercury_power_current - elemental_base[elements.MERCURY].power);
        power_changes.push(this.selected_char.mars_power_current - elemental_base[elements.MARS].power);
        power_changes.push(this.selected_char.jupiter_power_current - elemental_base[elements.JUPITER].power);

        if(resist_changes.reduce((a, b) => a + b, 0) != 0)
            effects.push({stat: "res", values: resist_changes});
        if(power_changes.reduce((a, b) => a + b, 0) != 0)
            effects.push({stat: "pow", values: power_changes});

        return effects;
    }

    private get_status_effects(menu?:boolean) {
        if(menu){
            return _.sortBy([...this.data.info.main_char_list[this.selected_char.key_name].permanent_status],
                s => ordered_status_menu.indexOf(s));
        }
        else{
            return _.sortBy(([...this.data.info.main_char_list[this.selected_char.key_name].temporary_status] as (permanent_status|temporary_status)[]).
                concat([...this.data.info.main_char_list[this.selected_char.key_name].permanent_status]),
                s => ordered_status_battle.indexOf(s));
        }
    }

    private set_sprites(){
        if(this.battle_sprite) this.battle_sprite.destroy();
        if(this.avatar) this.avatar.destroy();

        if(this.effect_sprites.length > 0){
            for(let index in this.effect_sprites){
                this.effect_sprites[index].destroy();
            }
            this.effect_sprites = [];
        }

        this.avatar = this.window.create_at_group(BattleStatusWindow.AVATAR.X, BattleStatusWindow.AVATAR.Y,
            "avatars", undefined, this.selected_char.key_name, BattleStatusWindow.GROUP_KEY);
        
        let sprite_key = this.selected_char.sprite_base.getActionKey(base_actions.BATTLE);
        let sprite_base = this.data.info.main_char_list[this.selected_char.key_name].sprite_base;

        this.battle_sprite = this.window.create_at_group(BattleStatusWindow.BATTLESPRITE.CENTER_X, BattleStatusWindow.BATTLESPRITE.END_Y,
            sprite_key, undefined, undefined, BattleStatusWindow.GROUP_KEY);
        this.battle_sprite.anchor.setTo(0.5, 1);

        sprite_base.setAnimation(this.battle_sprite, base_actions.BATTLE);
        this.battle_sprite.animations.play(sprite_base.getAnimationKey(base_actions.BATTLE, "back"));

        //TO DO: add shadow
        //TO DO: add weapon

        if(this.battle_effects.length > 0){
            for(let index in this.battle_effects){
                let effect = this.battle_effects[index];

                let x_pos = BattleStatusWindow.EFFECTS.X + parseInt(index)*BattleStatusWindow.EFFECTS.SHIFT;
                let y_pos = BattleStatusWindow.EFFECTS.Y;

                let sprite = this.window.create_at_group(x_pos, y_pos, "battle_effect_icons", undefined, effect.key, BattleStatusWindow.GROUP_KEY);
                this.effect_sprites.push(sprite);
            }
        }
    }

    private change_character(new_char:MainChar){
        this.selected_char = new_char;
        this.update_info();
        this.set_sprites();
        
        this.component.char_change(this.selected_char, this.battle_effects);
    }

    private next_char(){
        let char_index = -1;
        let party = this.data.info.party_data.members;

        for(let index in party){
            if(party[index].key_name === this.selected_char.key_name){
                char_index = parseInt(index);
                break;
            }
        }

        let party_size = party.length;
        this.change_character(party[(char_index+1)%party_size]);
    }

    private previous_char(){
        let char_index = -1;
        let party = this.data.info.party_data.members;

        for(let index in party){
            if(party[index].key_name === this.selected_char.key_name){
                char_index = parseInt(index);
                break;
            }
        }

        let party_size = party.length;
        this.change_character(party[(char_index+party_size-1)%party_size]);
    }

    public grant_control(){
        let controls = [
            {key: this.data.gamepad.A, on_down: this.component.trigger_state_change.bind(this.component)},
            {key: this.data.gamepad.B, on_down: this.close.bind(this, this.close_callback)},
            {key: this.data.gamepad.L, on_down: this.previous_char.bind(this)},
            {key: this.data.gamepad.R, on_down: this.next_char.bind(this)},
            {key: this.data.gamepad.LEFT, on_down: this.component.on_left.bind(this.component)},
            {key: this.data.gamepad.RIGHT, on_down: this.component.on_right.bind(this.component)},
            {key: this.data.gamepad.UP, on_down: this.component.on_up.bind(this.component)},
            {key: this.data.gamepad.DOWN, on_down: this.component.on_down.bind(this.component)},
        ];

        this.data.control_manager.set_control(controls, {loop_configs:{vertical: true, horizontal: true, shoulder: true}});
    }

    private check_shift(shift:boolean){
        if(this.desc_shifted === shift) return;

        this.window.clear_separators();

        let separator_x = BattleStatusWindow.SEPARATOR.X;
        let separator_y = BattleStatusWindow.SEPARATOR.Y + (shift ? BattleStatusWindow.SEPARATOR.SHIFT : 0);
        let separator_width = BattleStatusWindow.SEPARATOR.WIDTH;

        this.window.draw_separator(separator_x, separator_y, separator_x+separator_width, separator_y, false);

        this.desc_shifted = shift;
    }

    private on_change(line1:string, line2:string, highlight_pos?:{index:number, vertical:boolean}){
        this.window.update_text(line1, this.desc_line1);
        this.window.update_text(line2, this.desc_line2);
        this.check_shift(this.component.current_state !== ComponentStates.STATISTICS);
    }

    public open(selected_char?:MainChar, close_callback?:Function, open_callback?:Function){
        if(!selected_char) this.selected_char = this.data.info.party_data.members[0];
        else this.selected_char = selected_char;

        this.close_callback = close_callback;

        this.window.show(() =>{
            this.update_info();
            this.set_sprites();
            this.component.inititalize(this.selected_char, this.on_change.bind(this), this.battle_effects);
            this.check_shift(this.component.current_state !== ComponentStates.STATISTICS);
            
            if(open_callback){
                open_callback();
            }
        });
    }

    public close(callback?:Function){
        this.component.clear();
        this.window.close(callback);
    }
}<|MERGE_RESOLUTION|>--- conflicted
+++ resolved
@@ -1,13 +1,8 @@
 import { MAX_CHARS_IN_BATTLE } from "../../battle/Battle";
 import { GoldenSun } from "../../GoldenSun";
 import { MainChar } from "../../MainChar";
-<<<<<<< HEAD
-import { ComponentStates, StatusMultiComponent } from "../../status/StatusMultiComponent";
-import { main_stats, temporary_status, ordered_status_battle, ordered_status_menu } from "../../Player";
-=======
 import { ComponentStates, StatusMultiComponent } from "../../support_menus/StatusMultiComponent";
 import { main_stats, temporary_status, ordered_status_battle, ordered_status_menu, permanent_status } from "../../Player";
->>>>>>> d56c888e
 import { TextObj, Window } from "../../Window";
 import { base_actions, elements } from "../../utils";
 import * as _ from "lodash";
