<<<<<<< HEAD
import { TextObj, Window } from "../../Window";
import * as numbers from "../../magic_numbers";
import { GoldenSun } from "../../GoldenSun";
import { MainChar } from "../../MainChar";
import { Djinn } from "../../Djinn";
=======
import {TextObj, Window} from "../../Window";
import * as numbers from "../../magic_numbers";
import {GoldenSun} from "../../GoldenSun";
import {MainChar} from "../../MainChar";
import {Djinn, djinn_status} from "../../Djinn";
>>>>>>> 568b8ce2

const BASE_WIN_WIDTH = 116;
const BASE_WIN_HEIGHT = 116;
const BASE_WIN_X = 120;
const BASE_WIN_Y = 40;

const ELEM_PER_PAGE = 5;
const ELEM_PADDING_TOP = 12;
const ELEM_PADDING_LEFT = 8;
const SPACE_BETWEEN_ITEMS = 2;

const PSY_PP_X = 109;
const PSY_PP_COST_X = 86;
const PSY_PP_COST_Y = 8;
const ELEM_NAME_ICON_SHIFT = 4;

const FORWARD = 1;
const BACKWARD = -1;

const PSY_GAIN_COLOR = numbers.YELLOW_FONT_COLOR;
const PSY_LOST_COLOR = numbers.RED_FONT_COLOR;

const PSY_INFO_1_Y = 96;
const PSY_INFO_X = 8;
const PSY_INFO_2_Y = PSY_INFO_1_Y + 1 + numbers.FONT_SIZE;

export class DjinnPsynergyWindow {
<<<<<<< HEAD
  public game: Phaser.Game;
  public data: GoldenSun;

  public window_open: boolean;
  public text_sprites_in_window: TextObj[];
  public icon_sprites_in_window: Phaser.Sprite[];

  public base_window: Window;
  public psy_info_1_text: TextObj;
  public psy_info_2_text: TextObj;

  public execute_operation: boolean;
  public close_callback: Function;
  public next_state_callback: Function;

  public page_number: number;
  public page_index: number;

  public all_abilities: string[];
  public abilities: string[];
  public gained_abilities: string[];
  public lost_abilities: string[];
  public intersection_abilities: string[];
  public current_abilities: string[];
  public next_abilities: string[];

  public char: MainChar;
  public djinni: Djinn[];
  public next_djinni_status: string[];
  public action: string;

  constructor(game: Phaser.Game, data: GoldenSun) {
    this.game = game;
    this.data = data;

    this.window_open = false;
    this.text_sprites_in_window = [];
    this.icon_sprites_in_window = [];

    this.base_window = new Window(
      this.game,
      BASE_WIN_X,
      BASE_WIN_Y,
      BASE_WIN_WIDTH,
      BASE_WIN_HEIGHT
    );
    this.base_window.set_text_in_position("PP", PSY_PP_COST_X, PSY_PP_COST_Y);
    this.psy_info_1_text = this.base_window.set_text_in_position(
      "",
      PSY_INFO_X,
      PSY_INFO_1_Y
    );
    this.psy_info_2_text = this.base_window.set_text_in_position(
      "",
      PSY_INFO_X,
      PSY_INFO_2_Y
    );
  }

  previous_page() {
    this.change_page(BACKWARD);
  }

  next_page() {
    this.change_page(FORWARD);
  }

  grant_control() {
    let controls = [
      { key: this.data.gamepad.LEFT, on_down: this.previous_page.bind(this) },
      { key: this.data.gamepad.RIGHT, on_down: this.next_page.bind(this) },
      { key: this.data.gamepad.R, on_down: this.next_state_callback },
      {
        key: this.data.gamepad.A,
        on_down: () => {
          this.execute_operation = true;
          this.close(this.close_callback);
        },
      },
      {
        key: this.data.gamepad.B,
        on_down: () => {
          this.execute_operation = false;
          this.close(this.close_callback);
        },
      },
    ];
    this.data.control_manager.set_control(controls, {
      loop_configs: { horizontal: true },
    });
  }

  set_page_number() {
    const list_length = this.all_abilities.length;
    this.page_number = (((list_length - 1) / ELEM_PER_PAGE) | 0) + 1;
    if (this.page_index >= this.page_number) {
      this.page_index = this.page_number - 1;
=======
    public game: Phaser.Game;
    public data: GoldenSun;

    public window_open: boolean;
    public text_sprites_in_window: TextObj[];
    public icon_sprites_in_window: Phaser.Sprite[];

    public base_window: Window;
    public psy_info_1_text: TextObj;
    public psy_info_2_text: TextObj;

    public execute_operation: boolean;
    public close_callback: Function;
    public next_state_callback: Function;

    public page_number: number;
    public page_index: number;

    public all_abilities: string[];
    public abilities: string[];
    public gained_abilities: string[];
    public lost_abilities: string[];
    public intersection_abilities: string[];
    public current_abilities: string[];
    public next_abilities: string[];

    public char: MainChar;
    public djinni: Djinn[];
    public next_djinni_status: djinn_status[];
    public action: string;

    constructor(game: Phaser.Game, data: GoldenSun) {
        this.game = game;
        this.data = data;

        this.window_open = false;
        this.text_sprites_in_window = [];
        this.icon_sprites_in_window = [];

        this.base_window = new Window(this.game, BASE_WIN_X, BASE_WIN_Y, BASE_WIN_WIDTH, BASE_WIN_HEIGHT);
        this.base_window.page_indicator.initialize();
        this.base_window.set_text_in_position("PP", PSY_PP_COST_X, PSY_PP_COST_Y);
        this.psy_info_1_text = this.base_window.set_text_in_position("", PSY_INFO_X, PSY_INFO_1_Y);
        this.psy_info_2_text = this.base_window.set_text_in_position("", PSY_INFO_X, PSY_INFO_2_Y);
    }

    previous_page() {
        this.change_page(BACKWARD);
    }

    next_page() {
        this.change_page(FORWARD);
    }

    grant_control() {
        let controls = [
            {key: this.data.gamepad.LEFT, on_down: this.previous_page.bind(this)},
            {key: this.data.gamepad.RIGHT, on_down: this.next_page.bind(this)},
            {key: this.data.gamepad.R, on_down: this.next_state_callback},
            {
                key: this.data.gamepad.A,
                on_down: () => {
                    this.execute_operation = true;
                    this.close(this.close_callback);
                },
            },
            {
                key: this.data.gamepad.B,
                on_down: () => {
                    this.execute_operation = false;
                    this.close(this.close_callback);
                },
            },
        ];
        this.data.control_manager.set_control(controls, {loop_configs: {horizontal: true}});
    }

    set_page_number() {
        const list_length = this.all_abilities.length;
        this.page_number = (((list_length - 1) / ELEM_PER_PAGE) | 0) + 1;
        if (this.page_index >= this.page_number) {
            this.page_index = this.page_number - 1;
        }
    }

    change_page(page_shift: number) {
        this.page_index += page_shift;
        if (this.page_index === this.page_number) {
            this.page_index = 0;
        } else if (this.page_index < 0) {
            this.page_index = this.page_number - 1;
        }
        this.set_abilities_list();
        this.base_window.page_indicator.set_highlight(this.page_number, this.page_index);
    }

    set_abilities_list() {
        this.clear_sprites();
        this.abilities = this.all_abilities.slice(
            this.page_index * ELEM_PER_PAGE,
            (this.page_index + 1) * ELEM_PER_PAGE
        );
        for (let i = 0; i < this.abilities.length; ++i) {
            const key_name = this.abilities[i];
            const x = ELEM_PADDING_LEFT;
            const y = ELEM_PADDING_TOP + i * (numbers.ICON_HEIGHT + SPACE_BETWEEN_ITEMS);
            const icon_x = x + (numbers.ICON_WIDTH >> 1);
            const icon_y = y + (numbers.ICON_HEIGHT >> 1);
            const x_elem_name = ELEM_PADDING_LEFT + numbers.ICON_WIDTH + 2;
            const psynergy_name_sprite = this.base_window.set_text_in_position(
                this.data.info.abilities_list[key_name].name,
                x_elem_name,
                y + ELEM_NAME_ICON_SHIFT
            );
            this.text_sprites_in_window.push(psynergy_name_sprite);
            this.icon_sprites_in_window.push(
                this.base_window.create_at_group(icon_x, icon_y, "abilities_icons", undefined, key_name)
            );
            this.icon_sprites_in_window[i].anchor.setTo(0.5, 0.5);
            const psynergy_cost_sprite = this.base_window.set_text_in_position(
                this.data.info.abilities_list[key_name].pp_cost,
                PSY_PP_X,
                y + ELEM_NAME_ICON_SHIFT,
                true
            );
            this.text_sprites_in_window.push(psynergy_cost_sprite);
            if (this.gained_abilities.includes(key_name)) {
                this.base_window.update_text_color(PSY_GAIN_COLOR, psynergy_name_sprite);
                this.base_window.update_text_color(PSY_GAIN_COLOR, psynergy_cost_sprite);
            } else if (this.lost_abilities.includes(key_name)) {
                this.base_window.update_text_color(PSY_LOST_COLOR, psynergy_name_sprite);
                this.base_window.update_text_color(PSY_LOST_COLOR, psynergy_cost_sprite);
            }
        }
    }

    set_abilities() {
        this.current_abilities = this.char.abilities.filter(key_name => {
            return key_name in this.data.info.abilities_list;
        });
        const preview_values = this.char.preview_djinn_change(
            [],
            this.djinni.map(d => d.key_name),
            this.next_djinni_status,
            this.action
        );
        this.next_abilities = preview_values.abilities.filter(key_name => {
            return key_name in this.data.info.abilities_list;
        });
        let current_set = new Set(this.current_abilities);
        let next_set = new Set(this.next_abilities);
        this.gained_abilities = [...next_set].filter(x => !current_set.has(x));
        this.lost_abilities = [...current_set].filter(x => !next_set.has(x));
        this.intersection_abilities = [...current_set].filter(x => next_set.has(x));
        this.all_abilities = this.gained_abilities.concat(this.intersection_abilities, this.lost_abilities);
        if (this.gained_abilities.length === 0 && this.lost_abilities.length === 0) {
            this.base_window.update_text("* No change", this.psy_info_1_text);
            this.base_window.update_text_color(numbers.DEFAULT_FONT_COLOR, this.psy_info_1_text);
            this.base_window.update_text("", this.psy_info_2_text);
        } else if (this.gained_abilities.length && this.lost_abilities.length === 0) {
            this.base_window.update_text("* Psynergy Gained", this.psy_info_1_text);
            this.base_window.update_text_color(PSY_GAIN_COLOR, this.psy_info_1_text);
            this.base_window.update_text("", this.psy_info_2_text);
        } else if (this.gained_abilities.length === 0 && this.lost_abilities.length) {
            this.base_window.update_text("* Psynergy Lost", this.psy_info_1_text);
            this.base_window.update_text_color(PSY_LOST_COLOR, this.psy_info_1_text);
            this.base_window.update_text("", this.psy_info_2_text);
        } else if (this.gained_abilities.length && this.lost_abilities.length) {
            this.base_window.update_text("* Psynergy Gained", this.psy_info_1_text);
            this.base_window.update_text_color(PSY_GAIN_COLOR, this.psy_info_1_text);
            this.base_window.update_text("* Psynergy Lost", this.psy_info_2_text);
            this.base_window.update_text_color(PSY_LOST_COLOR, this.psy_info_2_text);
        }
>>>>>>> 568b8ce2
    }
    this.base_window.page_indicator.initialize(this.page_number);
  }

  change_page(page_shift: number) {
    this.page_index += page_shift;
    if (this.page_index === this.page_number) {
      this.page_index = 0;
    } else if (this.page_index < 0) {
      this.page_index = this.page_number - 1;
    }
    this.set_abilities_list();
    this.base_window.page_indicator.set_highlight(this.page_index);
  }

  set_abilities_list() {
    this.clear_sprites();
    this.abilities = this.all_abilities.slice(
      this.page_index * ELEM_PER_PAGE,
      (this.page_index + 1) * ELEM_PER_PAGE
    );
    for (let i = 0; i < this.abilities.length; ++i) {
      const key_name = this.abilities[i];
      const x = ELEM_PADDING_LEFT;
      const y =
        ELEM_PADDING_TOP + i * (numbers.ICON_HEIGHT + SPACE_BETWEEN_ITEMS);
      const icon_x = x + (numbers.ICON_WIDTH >> 1);
      const icon_y = y + (numbers.ICON_HEIGHT >> 1);
      const x_elem_name = ELEM_PADDING_LEFT + numbers.ICON_WIDTH + 2;
      const psynergy_name_sprite = this.base_window.set_text_in_position(
        this.data.info.abilities_list[key_name].name,
        x_elem_name,
        y + ELEM_NAME_ICON_SHIFT
      );
      this.text_sprites_in_window.push(psynergy_name_sprite);
      this.icon_sprites_in_window.push(
        this.base_window.create_at_group(
          icon_x,
          icon_y,
          "abilities_icons",
          undefined,
          key_name
        )
      );
      this.icon_sprites_in_window[i].anchor.setTo(0.5, 0.5);
      const psynergy_cost_sprite = this.base_window.set_text_in_position(
        this.data.info.abilities_list[key_name].pp_cost,
        PSY_PP_X,
        y + ELEM_NAME_ICON_SHIFT,
        true
      );
      this.text_sprites_in_window.push(psynergy_cost_sprite);
      if (this.gained_abilities.includes(key_name)) {
        this.base_window.update_text_color(
          PSY_GAIN_COLOR,
          psynergy_name_sprite
        );
        this.base_window.update_text_color(
          PSY_GAIN_COLOR,
          psynergy_cost_sprite
        );
      } else if (this.lost_abilities.includes(key_name)) {
        this.base_window.update_text_color(
          PSY_LOST_COLOR,
          psynergy_name_sprite
        );
        this.base_window.update_text_color(
          PSY_LOST_COLOR,
          psynergy_cost_sprite
        );
      }
    }
  }

<<<<<<< HEAD
  set_abilities() {
    this.current_abilities = this.char.abilities.filter((key_name) => {
      return key_name in this.data.info.abilities_list;
    });
    const preview_values = this.char.preview_djinn_change(
      [],
      this.djinni.map((d) => d.key_name),
      this.next_djinni_status,
      this.action
    );
    this.next_abilities = preview_values.abilities.filter((key_name) => {
      return key_name in this.data.info.abilities_list;
    });
    let current_set = new Set(this.current_abilities);
    let next_set = new Set(this.next_abilities);
    this.gained_abilities = [...next_set].filter((x) => !current_set.has(x));
    this.lost_abilities = [...current_set].filter((x) => !next_set.has(x));
    this.intersection_abilities = [...current_set].filter((x) =>
      next_set.has(x)
    );
    this.all_abilities = this.gained_abilities.concat(
      this.intersection_abilities,
      this.lost_abilities
    );
    if (
      this.gained_abilities.length === 0 &&
      this.lost_abilities.length === 0
    ) {
      this.base_window.update_text("* No change", this.psy_info_1_text);
      this.base_window.update_text_color(
        numbers.DEFAULT_FONT_COLOR,
        this.psy_info_1_text
      );
      this.base_window.update_text("", this.psy_info_2_text);
    } else if (
      this.gained_abilities.length &&
      this.lost_abilities.length === 0
    ) {
      this.base_window.update_text("* Psynergy Gained", this.psy_info_1_text);
      this.base_window.update_text_color(PSY_GAIN_COLOR, this.psy_info_1_text);
      this.base_window.update_text("", this.psy_info_2_text);
    } else if (
      this.gained_abilities.length === 0 &&
      this.lost_abilities.length
    ) {
      this.base_window.update_text("* Psynergy Lost", this.psy_info_1_text);
      this.base_window.update_text_color(PSY_LOST_COLOR, this.psy_info_1_text);
      this.base_window.update_text("", this.psy_info_2_text);
    } else if (this.gained_abilities.length && this.lost_abilities.length) {
      this.base_window.update_text("* Psynergy Gained", this.psy_info_1_text);
      this.base_window.update_text_color(PSY_GAIN_COLOR, this.psy_info_1_text);
      this.base_window.update_text("* Psynergy Lost", this.psy_info_2_text);
      this.base_window.update_text_color(PSY_LOST_COLOR, this.psy_info_2_text);
=======
    update_info(char: MainChar, djinni: Djinn[], next_djinni_status: djinn_status[]) {
        this.clear_sprites();
        this.base_window.page_indicator.terminante();
        this.char = char;
        this.djinni = djinni;
        this.next_djinni_status = next_djinni_status;
        this.page_index = 0;
        this.mount_window();
>>>>>>> 568b8ce2
    }
  }

<<<<<<< HEAD
  mount_window() {
    this.set_abilities();
    this.set_abilities_list();
    this.set_page_number();
    this.base_window.page_indicator.set_page(this.page_index);
  }

  clear_sprites() {
    for (let i = 0; i < this.icon_sprites_in_window.length; ++i) {
      this.base_window.remove_from_group(this.icon_sprites_in_window[i]);
    }
    this.icon_sprites_in_window = [];
    for (let i = 0; i < this.text_sprites_in_window.length; ++i) {
      this.base_window.remove_text(this.text_sprites_in_window[i]);
=======
    open(
        char: MainChar,
        djinni: Djinn[],
        next_djinni_status: djinn_status[],
        close_callback: Function,
        hidden: boolean = false,
        next_state_callback?: Function,
        action?: string,
        callback: Function = undefined
    ) {
        this.char = char;
        this.djinni = djinni;
        this.next_djinni_status = next_djinni_status;
        this.close_callback = close_callback;
        this.execute_operation = false;
        this.page_index = 0;
        this.mount_window();
        this.next_state_callback = next_state_callback;
        this.action = action;
        if (hidden) {
            this.window_open = true;
            return;
        }
        this.base_window.show(() => {
            this.window_open = true;
            if (callback !== undefined) {
                callback();
            }
        }, false);
>>>>>>> 568b8ce2
    }
    this.text_sprites_in_window = [];
  }

<<<<<<< HEAD
  update_info(char: MainChar, djinni: Djinn[], next_djinni_status: string[]) {
    this.clear_sprites();
    this.base_window.page_indicator.terminante();
    this.char = char;
    this.djinni = djinni;
    this.next_djinni_status = next_djinni_status;
    this.page_index = 0;
    this.mount_window();
  }

  open(
    char: MainChar,
    djinni: Djinn[],
    next_djinni_status: string[],
    close_callback: Function,
    hidden: boolean = false,
    next_state_callback?: Function,
    action?: string,
    callback: Function = undefined
  ) {
    this.char = char;
    this.djinni = djinni;
    this.next_djinni_status = next_djinni_status;
    this.close_callback = close_callback;
    this.execute_operation = false;
    this.page_index = 0;
    this.mount_window();
    this.next_state_callback = next_state_callback;
    this.action = action;
    if (hidden) {
      this.window_open = true;
      return;
=======
    close(callback?: Function) {
        this.clear_sprites();
        this.base_window.page_indicator.terminante();
        this.base_window.close(() => {
            this.window_open = false;
            if (callback !== undefined) {
                callback(this.execute_operation);
            }
        }, false);
>>>>>>> 568b8ce2
    }
    this.base_window.show(() => {
      this.window_open = true;
      if (callback !== undefined) {
        callback();
      }
    }, false);
  }

  close(callback?: Function) {
    this.clear_sprites();
    this.base_window.page_indicator.terminante();
    this.base_window.close(() => {
      this.window_open = false;
      if (callback !== undefined) {
        callback(this.execute_operation);
      }
    }, false);
  }
}<|MERGE_RESOLUTION|>--- conflicted
+++ resolved
@@ -1,16 +1,8 @@
-<<<<<<< HEAD
 import { TextObj, Window } from "../../Window";
 import * as numbers from "../../magic_numbers";
 import { GoldenSun } from "../../GoldenSun";
 import { MainChar } from "../../MainChar";
-import { Djinn } from "../../Djinn";
-=======
-import {TextObj, Window} from "../../Window";
-import * as numbers from "../../magic_numbers";
-import {GoldenSun} from "../../GoldenSun";
-import {MainChar} from "../../MainChar";
-import {Djinn, djinn_status} from "../../Djinn";
->>>>>>> 568b8ce2
+import { Djinn, djinn_status } from "../../Djinn";
 
 const BASE_WIN_WIDTH = 116;
 const BASE_WIN_HEIGHT = 116;
@@ -38,7 +30,6 @@
 const PSY_INFO_2_Y = PSY_INFO_1_Y + 1 + numbers.FONT_SIZE;
 
 export class DjinnPsynergyWindow {
-<<<<<<< HEAD
   public game: Phaser.Game;
   public data: GoldenSun;
 
@@ -67,7 +58,7 @@
 
   public char: MainChar;
   public djinni: Djinn[];
-  public next_djinni_status: string[];
+  public next_djinni_status: djinn_status[];
   public action: string;
 
   constructor(game: Phaser.Game, data: GoldenSun) {
@@ -136,181 +127,6 @@
     this.page_number = (((list_length - 1) / ELEM_PER_PAGE) | 0) + 1;
     if (this.page_index >= this.page_number) {
       this.page_index = this.page_number - 1;
-=======
-    public game: Phaser.Game;
-    public data: GoldenSun;
-
-    public window_open: boolean;
-    public text_sprites_in_window: TextObj[];
-    public icon_sprites_in_window: Phaser.Sprite[];
-
-    public base_window: Window;
-    public psy_info_1_text: TextObj;
-    public psy_info_2_text: TextObj;
-
-    public execute_operation: boolean;
-    public close_callback: Function;
-    public next_state_callback: Function;
-
-    public page_number: number;
-    public page_index: number;
-
-    public all_abilities: string[];
-    public abilities: string[];
-    public gained_abilities: string[];
-    public lost_abilities: string[];
-    public intersection_abilities: string[];
-    public current_abilities: string[];
-    public next_abilities: string[];
-
-    public char: MainChar;
-    public djinni: Djinn[];
-    public next_djinni_status: djinn_status[];
-    public action: string;
-
-    constructor(game: Phaser.Game, data: GoldenSun) {
-        this.game = game;
-        this.data = data;
-
-        this.window_open = false;
-        this.text_sprites_in_window = [];
-        this.icon_sprites_in_window = [];
-
-        this.base_window = new Window(this.game, BASE_WIN_X, BASE_WIN_Y, BASE_WIN_WIDTH, BASE_WIN_HEIGHT);
-        this.base_window.page_indicator.initialize();
-        this.base_window.set_text_in_position("PP", PSY_PP_COST_X, PSY_PP_COST_Y);
-        this.psy_info_1_text = this.base_window.set_text_in_position("", PSY_INFO_X, PSY_INFO_1_Y);
-        this.psy_info_2_text = this.base_window.set_text_in_position("", PSY_INFO_X, PSY_INFO_2_Y);
-    }
-
-    previous_page() {
-        this.change_page(BACKWARD);
-    }
-
-    next_page() {
-        this.change_page(FORWARD);
-    }
-
-    grant_control() {
-        let controls = [
-            {key: this.data.gamepad.LEFT, on_down: this.previous_page.bind(this)},
-            {key: this.data.gamepad.RIGHT, on_down: this.next_page.bind(this)},
-            {key: this.data.gamepad.R, on_down: this.next_state_callback},
-            {
-                key: this.data.gamepad.A,
-                on_down: () => {
-                    this.execute_operation = true;
-                    this.close(this.close_callback);
-                },
-            },
-            {
-                key: this.data.gamepad.B,
-                on_down: () => {
-                    this.execute_operation = false;
-                    this.close(this.close_callback);
-                },
-            },
-        ];
-        this.data.control_manager.set_control(controls, {loop_configs: {horizontal: true}});
-    }
-
-    set_page_number() {
-        const list_length = this.all_abilities.length;
-        this.page_number = (((list_length - 1) / ELEM_PER_PAGE) | 0) + 1;
-        if (this.page_index >= this.page_number) {
-            this.page_index = this.page_number - 1;
-        }
-    }
-
-    change_page(page_shift: number) {
-        this.page_index += page_shift;
-        if (this.page_index === this.page_number) {
-            this.page_index = 0;
-        } else if (this.page_index < 0) {
-            this.page_index = this.page_number - 1;
-        }
-        this.set_abilities_list();
-        this.base_window.page_indicator.set_highlight(this.page_number, this.page_index);
-    }
-
-    set_abilities_list() {
-        this.clear_sprites();
-        this.abilities = this.all_abilities.slice(
-            this.page_index * ELEM_PER_PAGE,
-            (this.page_index + 1) * ELEM_PER_PAGE
-        );
-        for (let i = 0; i < this.abilities.length; ++i) {
-            const key_name = this.abilities[i];
-            const x = ELEM_PADDING_LEFT;
-            const y = ELEM_PADDING_TOP + i * (numbers.ICON_HEIGHT + SPACE_BETWEEN_ITEMS);
-            const icon_x = x + (numbers.ICON_WIDTH >> 1);
-            const icon_y = y + (numbers.ICON_HEIGHT >> 1);
-            const x_elem_name = ELEM_PADDING_LEFT + numbers.ICON_WIDTH + 2;
-            const psynergy_name_sprite = this.base_window.set_text_in_position(
-                this.data.info.abilities_list[key_name].name,
-                x_elem_name,
-                y + ELEM_NAME_ICON_SHIFT
-            );
-            this.text_sprites_in_window.push(psynergy_name_sprite);
-            this.icon_sprites_in_window.push(
-                this.base_window.create_at_group(icon_x, icon_y, "abilities_icons", undefined, key_name)
-            );
-            this.icon_sprites_in_window[i].anchor.setTo(0.5, 0.5);
-            const psynergy_cost_sprite = this.base_window.set_text_in_position(
-                this.data.info.abilities_list[key_name].pp_cost,
-                PSY_PP_X,
-                y + ELEM_NAME_ICON_SHIFT,
-                true
-            );
-            this.text_sprites_in_window.push(psynergy_cost_sprite);
-            if (this.gained_abilities.includes(key_name)) {
-                this.base_window.update_text_color(PSY_GAIN_COLOR, psynergy_name_sprite);
-                this.base_window.update_text_color(PSY_GAIN_COLOR, psynergy_cost_sprite);
-            } else if (this.lost_abilities.includes(key_name)) {
-                this.base_window.update_text_color(PSY_LOST_COLOR, psynergy_name_sprite);
-                this.base_window.update_text_color(PSY_LOST_COLOR, psynergy_cost_sprite);
-            }
-        }
-    }
-
-    set_abilities() {
-        this.current_abilities = this.char.abilities.filter(key_name => {
-            return key_name in this.data.info.abilities_list;
-        });
-        const preview_values = this.char.preview_djinn_change(
-            [],
-            this.djinni.map(d => d.key_name),
-            this.next_djinni_status,
-            this.action
-        );
-        this.next_abilities = preview_values.abilities.filter(key_name => {
-            return key_name in this.data.info.abilities_list;
-        });
-        let current_set = new Set(this.current_abilities);
-        let next_set = new Set(this.next_abilities);
-        this.gained_abilities = [...next_set].filter(x => !current_set.has(x));
-        this.lost_abilities = [...current_set].filter(x => !next_set.has(x));
-        this.intersection_abilities = [...current_set].filter(x => next_set.has(x));
-        this.all_abilities = this.gained_abilities.concat(this.intersection_abilities, this.lost_abilities);
-        if (this.gained_abilities.length === 0 && this.lost_abilities.length === 0) {
-            this.base_window.update_text("* No change", this.psy_info_1_text);
-            this.base_window.update_text_color(numbers.DEFAULT_FONT_COLOR, this.psy_info_1_text);
-            this.base_window.update_text("", this.psy_info_2_text);
-        } else if (this.gained_abilities.length && this.lost_abilities.length === 0) {
-            this.base_window.update_text("* Psynergy Gained", this.psy_info_1_text);
-            this.base_window.update_text_color(PSY_GAIN_COLOR, this.psy_info_1_text);
-            this.base_window.update_text("", this.psy_info_2_text);
-        } else if (this.gained_abilities.length === 0 && this.lost_abilities.length) {
-            this.base_window.update_text("* Psynergy Lost", this.psy_info_1_text);
-            this.base_window.update_text_color(PSY_LOST_COLOR, this.psy_info_1_text);
-            this.base_window.update_text("", this.psy_info_2_text);
-        } else if (this.gained_abilities.length && this.lost_abilities.length) {
-            this.base_window.update_text("* Psynergy Gained", this.psy_info_1_text);
-            this.base_window.update_text_color(PSY_GAIN_COLOR, this.psy_info_1_text);
-            this.base_window.update_text("* Psynergy Lost", this.psy_info_2_text);
-            this.base_window.update_text_color(PSY_LOST_COLOR, this.psy_info_2_text);
-        }
->>>>>>> 568b8ce2
     }
     this.base_window.page_indicator.initialize(this.page_number);
   }
@@ -385,7 +201,6 @@
     }
   }
 
-<<<<<<< HEAD
   set_abilities() {
     this.current_abilities = this.char.abilities.filter((key_name) => {
       return key_name in this.data.info.abilities_list;
@@ -439,20 +254,9 @@
       this.base_window.update_text_color(PSY_GAIN_COLOR, this.psy_info_1_text);
       this.base_window.update_text("* Psynergy Lost", this.psy_info_2_text);
       this.base_window.update_text_color(PSY_LOST_COLOR, this.psy_info_2_text);
-=======
-    update_info(char: MainChar, djinni: Djinn[], next_djinni_status: djinn_status[]) {
-        this.clear_sprites();
-        this.base_window.page_indicator.terminante();
-        this.char = char;
-        this.djinni = djinni;
-        this.next_djinni_status = next_djinni_status;
-        this.page_index = 0;
-        this.mount_window();
->>>>>>> 568b8ce2
-    }
-  }
-
-<<<<<<< HEAD
+    }
+  }
+
   mount_window() {
     this.set_abilities();
     this.set_abilities_list();
@@ -467,43 +271,11 @@
     this.icon_sprites_in_window = [];
     for (let i = 0; i < this.text_sprites_in_window.length; ++i) {
       this.base_window.remove_text(this.text_sprites_in_window[i]);
-=======
-    open(
-        char: MainChar,
-        djinni: Djinn[],
-        next_djinni_status: djinn_status[],
-        close_callback: Function,
-        hidden: boolean = false,
-        next_state_callback?: Function,
-        action?: string,
-        callback: Function = undefined
-    ) {
-        this.char = char;
-        this.djinni = djinni;
-        this.next_djinni_status = next_djinni_status;
-        this.close_callback = close_callback;
-        this.execute_operation = false;
-        this.page_index = 0;
-        this.mount_window();
-        this.next_state_callback = next_state_callback;
-        this.action = action;
-        if (hidden) {
-            this.window_open = true;
-            return;
-        }
-        this.base_window.show(() => {
-            this.window_open = true;
-            if (callback !== undefined) {
-                callback();
-            }
-        }, false);
->>>>>>> 568b8ce2
     }
     this.text_sprites_in_window = [];
   }
 
-<<<<<<< HEAD
-  update_info(char: MainChar, djinni: Djinn[], next_djinni_status: string[]) {
+  update_info(char: MainChar, djinni: Djinn[], next_djinni_status: djinn_status[]) {
     this.clear_sprites();
     this.base_window.page_indicator.terminante();
     this.char = char;
@@ -516,7 +288,7 @@
   open(
     char: MainChar,
     djinni: Djinn[],
-    next_djinni_status: string[],
+    next_djinni_status: djinn_status[],
     close_callback: Function,
     hidden: boolean = false,
     next_state_callback?: Function,
@@ -535,17 +307,6 @@
     if (hidden) {
       this.window_open = true;
       return;
-=======
-    close(callback?: Function) {
-        this.clear_sprites();
-        this.base_window.page_indicator.terminante();
-        this.base_window.close(() => {
-            this.window_open = false;
-            if (callback !== undefined) {
-                callback(this.execute_operation);
-            }
-        }, false);
->>>>>>> 568b8ce2
     }
     this.base_window.show(() => {
       this.window_open = true;
