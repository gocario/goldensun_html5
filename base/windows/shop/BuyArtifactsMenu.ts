import { GoldenSun } from '../../GoldenSun';
import { Item, item_types } from '../../Item';
import { ShopMenu } from '../../main_menus/ShopMenu';
import { InventoryWindow } from './InventoryWindow';
import { CharsMenu } from '../../support_menus/CharsMenu';
import { Window } from '../../Window';
import { ShopItemQuantityWindow } from './ShopItemQuantityWindow';
import { BuySelectMenu } from './BuySelectMenu';
import { EquipCompare } from './EquipCompare';
import { YesNoMenu } from '../YesNoMenu';
import { ShopkeepDialog } from './ShopkeepDialog';
import { ShopItem } from '../../Shop';
import { ItemSlot, MainChar } from '../../MainChar';

const MAX_INVENTORY_SIZE = 15;
const MAX_ITEMS_PER_PAGE = 7;
const MAX_STACK_SIZE = 30;

const SELL_MULTIPLIER = 3/4;
const REPAIR_MULTIPLIER = 1/4;
const SELL_BROKEN_MULTIPLIER = SELL_MULTIPLIER - REPAIR_MULTIPLIER;

const YESNO_X = 56;
const YESNO_Y = 40;


export class BuyArtifactsMenu{
    public game:Phaser.Game;
    public data:GoldenSun;
    public parent:ShopMenu;
    public close_callback:Function;
    
    public item_desc_win:Window;
    public your_coins_win:Window;
    public item_price_win:Window;
    public char_display:CharsMenu;
    public inv_win:InventoryWindow;
    public quant_win:ShopItemQuantityWindow;
    public buy_select:BuySelectMenu;
    public eq_compare:EquipCompare;
    public yesno_action:YesNoMenu;
    public npc_dialog:ShopkeepDialog;

    public is_artifacts_menu:boolean;
    public item_list:{[key_name:string] : ShopItem};;
    public selected_item:ShopItem;
    public buy_select_pos:{page:number, index:number, is_last:boolean};
    public old_item:Item;
    public selected_character:MainChar;
    public selected_char_index:number;
    public active:boolean;

    constructor(game:Phaser.Game, data:GoldenSun, parent:ShopMenu){
        this.game = game;
        this.data = data;
        this.parent = parent;
        this.close_callback = null;
        
        this.item_desc_win = this.parent.item_desc_win;
        this.your_coins_win = this.parent.your_coins_win;
        this.item_price_win = this.parent.item_price_win;
        this.char_display = this.parent.char_display;
        this.inv_win = this.parent.inv_win;
        this.quant_win =  this.parent.quant_win;
        this.buy_select = this.parent.buy_select;
        this.eq_compare = this.parent.eq_compare;
        this.yesno_action = this.parent.yesno_action;
        this.npc_dialog = this.parent.npc_dialog;

        this.is_artifacts_menu = null;
        this.item_list = {};
        this.selected_item = null;
        this.buy_select_pos = {page: 0, index: 0, is_last: false};
        this.old_item = null;
        this.selected_character = null;
        this.selected_char_index = 0;
        this.active = false;
    }

    update_game_ticket_step(){
        let bought = this.data.info.party_data.game_tickets.tickets_bought
        if(bought >= 1 && bought < 6) return 300;
        if(bought >= 6 && bought < 11) return 500;
        if(bought >= 11 && bought < 16) return 1000;
        if(bought >= 16 && bought < 21) return 2000;
        if(bought >= 21 && bought < 26) return 4000;
        if(bought >= 26) return 8000;
    }

    check_game_ticket(){
        let game_ticket = false;
        this.data.info.party_data.game_tickets.coins_remaining -= this.data.info.items_list[this.selected_item.key_name].price;
        if(this.data.info.party_data.game_tickets.coins_remaining <= 0){
            game_ticket = true;
            this.data.info.party_data.game_tickets.tickets_bought += 1;
            this.data.info.party_data.game_tickets.coins_remaining += this.update_game_ticket_step();
        }

        if(game_ticket){
            this.npc_dialog.update_dialog("game_ticket", true);
            this.data.control_manager.simple_input(this.open_inventory_view.bind(this, true));
        }
        else this.open_buy_select();
    }

    sell_old_equip(old_item:Item, slot: ItemSlot){
        let msg_key = old_item.rare_item ? "after_sell_artifact" : "after_sell_normal";
        this.npc_dialog.update_dialog(msg_key, true);

        if(old_item.rare_item){
            let shop_list = this.data.info.shops_list[this.parent.shop_key].item_list;
            let exists = false;
            for(let i=0; i<shop_list.length; i++){
                if(shop_list[i].key_name = old_item.key_name){
                    exists = true;
                    this.data.info.shops_list[this.parent.shop_key].item_list[i].quantity += 1;
                }
            }
            if(!exists){
                this.data.info.shops_list[this.parent.shop_key].item_list.push({key_name: old_item.key_name, quantity: 1});
            }
        }

        for(let i=0; i<this.selected_character.items.length; i++){
            if(this.selected_character.items[i].key_name === old_item.key_name){
                this.selected_character.items.splice(i, 1);
            }
        }

        let sell_price = slot.broken ? this.old_item.price*SELL_BROKEN_MULTIPLIER : this.old_item.price*SELL_MULTIPLIER;

        this.data.info.party_data.coins += sell_price | 0;
        this.parent.update_your_coins();

        this.data.control_manager.simple_input(this.check_game_ticket.bind(this));
    }

    equip_new_item(){
        let item_type = this.data.info.items_list[this.selected_item.key_name].type;
        let eq_slots = this.selected_character.equip_slots;

        this.npc_dialog.update_dialog("equip_compliment", true);

        this.old_item = null;
        let slot: ItemSlot = null;
        switch(item_type){
            case item_types.WEAPONS:
                if(eq_slots.weapon) slot = eq_slots.weapon;
                break;
            case item_types.ARMOR:
                if(eq_slots.body) slot = eq_slots.body;
                break;
            case item_types.CHEST_PROTECTOR:
                if(eq_slots.chest) slot = eq_slots.chest;
                break;
            case item_types.HEAD_PROTECTOR:
                if(eq_slots.head) slot = eq_slots.head;
                break;
            case item_types.RING:
                if(eq_slots.ring) slot = eq_slots.ring;
                break;
            case item_types.LEG_PROTECTOR:
                if(eq_slots.boots) slot = eq_slots.boots;
                break;
            case item_types.UNDERWEAR:
                if(eq_slots.underwear) slot = eq_slots.underwear;
                break;
        }

        if(slot) this.old_item = this.data.info.items_list[slot.key_name];

        if(this.old_item){
            for(let i=0; i<this.selected_character.items.length; i++){
                let itm = this.selected_character.items[i];
                if(itm.key_name === this.old_item.key_name){
                    this.selected_character.unequip_item(i);
                    break;
                }
            }
        }

        for(let i=this.selected_character.items.length-1; i>0; i--){
            let itm = this.selected_character.items[i];
            if(itm.key_name === this.selected_item.key_name){
                this.selected_character.equip_item(i);
                break;
            }
        }

        if(!this.old_item){
            this.data.control_manager.simple_input(this.check_game_ticket.bind(this));
        }
        else{
            let after_compliment = () =>{
                let sell_price = slot.broken ? this.old_item.price*SELL_BROKEN_MULTIPLIER : this.old_item.price*SELL_MULTIPLIER;
    
                let text = this.npc_dialog.get_message("sell_current");
                text = this.npc_dialog.replace_text(text, undefined, this.old_item.name, String(sell_price | 0));
                this.npc_dialog.update_dialog(text, false, false);
    
<<<<<<< HEAD
                this.yesno_action.open({yes: this.sell_old_equip.bind(this, this.old_item), no: () => {
=======
                this.yesno_action.open_menu({yes: this.sell_old_equip.bind(this, this.old_item, slot), no: () => {
>>>>>>> 02c5da34
                    let msg_key = this.old_item.rare_item ? "decline_sell_artifact" : "decline_sell_normal";
                    this.npc_dialog.update_dialog(msg_key, true);
                    this.data.control_manager.simple_input(this.check_game_ticket.bind(this));
                }},{x: YESNO_X, y: YESNO_Y});
            } 
    
            this.data.control_manager.simple_input(after_compliment.bind(this));
        }
    }

    on_purchase_success(equip_ask:boolean=false, game_ticket:boolean=false){
        let quantity = 1;
        let key_name = game_ticket ? "game_ticket" : this.selected_item.key_name;
        let item_to_add = this.data.info.items_list[key_name];

        if(this.quant_win.is_open && !game_ticket) quantity = this.quant_win.chosen_quantity;

        if(this.data.info.party_data.coins - this.data.info.items_list[this.selected_item.key_name].price*quantity < 0 && !game_ticket){
            this.npc_dialog.update_dialog("not_enough_coins", true);
            this.data.cursor_manager.hide();

            if(this.quant_win.is_open) this.quant_win.close(() => {
                this.data.control_manager.simple_input(this.open_buy_select.bind(this));
            });
            else this.open_buy_select.bind(this);
        }
        else{
            this.npc_dialog.update_dialog("after_buy", true);
            this.data.cursor_manager.hide();
        
            let process_purchase = () => {
                if(!game_ticket) this.data.info.party_data.coins -=  this.data.info.items_list[this.selected_item.key_name].price*quantity;

                let exists = false;
                for(let i=0; i<this.selected_character.items.length; i++){
                    let itm = this.selected_character.items[i];
                    if(itm.key_name === item_to_add.key_name && this.data.info.items_list[item_to_add.key_name].carry_up_to_30){
                        exists = true;
                        this.selected_character.items[i].quantity += quantity;
                    }
                }

                let new_index = this.selected_character.items.length;
                if(!exists){
                    if(item_to_add.equipable) this.selected_character.items.push({key_name: item_to_add.key_name, quantity: 1, equipped: false, index: new_index});
                    else this.selected_character.items.push({key_name: item_to_add.key_name, quantity: quantity, index: new_index});
                }

                if(!game_ticket){
                    let shop_list = this.data.info.shops_list[this.parent.shop_key].item_list;

                    for(let i=0; i<shop_list.length; i++){
                        if(shop_list[i].key_name === this.selected_item.key_name && shop_list[i].quantity !== -1){
                            this.data.info.shops_list[this.parent.shop_key].item_list[i].quantity -= quantity;
                        }
                    }
                    this.parent.set_item_lists();
                    this.item_list = this.is_artifacts_menu ? this.parent.artifact_list : this.parent.normal_item_list;
                    this.buy_select.items = this.item_list;

                    if(equip_ask){
                        let equip_now = () => {
                            let text = this.npc_dialog.get_message("equip_now");
                            text = this.npc_dialog.replace_text(text, this.selected_character.name);
                            this.npc_dialog.update_dialog(text, false, false);

                            this.yesno_action.open({yes: this.equip_new_item.bind(this),
                            no: this.check_game_ticket.bind(this)},
                            {x: YESNO_X, y: YESNO_Y}, )
                        }
                        this.data.control_manager.simple_input(equip_now.bind(this));
                    }
                    else{
                        this.data.control_manager.simple_input(this.check_game_ticket.bind(this));
                    }
                }
                else{
                    this.data.control_manager.simple_input(this.open_buy_select.bind(this));
                }
            }

            if(this.quant_win.is_open) this.quant_win.close(() => {process_purchase();});
            else process_purchase();
        }    
    }

    on_buy_equip_select(){
        this.selected_character = this.char_display.lines[this.char_display.current_line][this.char_display.selected_index];
        this.selected_char_index = this.char_display.selected_index;

        if(this.selected_character.items.length === MAX_INVENTORY_SIZE){
            let text = this.npc_dialog.get_message("inventory_full");
            text = this.npc_dialog.replace_text(text, this.selected_character.name);
            this.npc_dialog.update_dialog(text, false, false);
        }
        else{
            if(!this.data.info.items_list[this.selected_item.key_name].equipable_chars.includes(this.selected_character.key_name)){
                let text = this.npc_dialog.get_message("cant_equip");
                text = this.npc_dialog.replace_text(text, this.selected_character.name);
                this.npc_dialog.update_dialog(text, false, false);

                this.yesno_action.open({yes: this.on_purchase_success.bind(this, false, false), no: this.open_equip_compare.bind(this)},
                {x: YESNO_X, y: YESNO_Y});
            }
            else{
                this.on_purchase_success(true);
            }
        }
    }

    on_buy_item_select(game_ticket:boolean=false){
        this.selected_character = this.char_display.lines[this.char_display.current_line][this.char_display.selected_index];
        this.selected_char_index = this.char_display.selected_index;
        let have_quant = 0;

        for(let i=0; i<this.selected_character.items.length; i++){
            let itm = this.selected_character.items[i];
            if(itm.key_name === this.selected_item.key_name){
                have_quant = itm.quantity;
            }
        }

        if(this.selected_character.items.length === MAX_INVENTORY_SIZE){
            let text = this.npc_dialog.get_message("inventory_full");
            text = this.npc_dialog.replace_text(text, this.selected_character.name);
            this.npc_dialog.update_dialog(text, false, false);

            this.char_display.grant_control((game_ticket ? this.on_cancel_game_ticket.bind(this): this.on_cancel_char_select.bind(this)),
            this.on_buy_item_select.bind(this, game_ticket));
        }
        
        else if(have_quant === MAX_STACK_SIZE){
            let item_name = this.data.info.items_list[this.selected_item.key_name].name;

            let text = this.npc_dialog.get_message("stack_full");
            text = this.npc_dialog.replace_text(text, this.selected_character.name, item_name);
            this.npc_dialog.update_dialog(text, false, false);

            this.char_display.grant_control((game_ticket ? this.on_cancel_game_ticket.bind(this): this.on_cancel_char_select.bind(this)),
            this.on_buy_item_select.bind(this, game_ticket));
        }

        else{
            if(game_ticket) this.on_purchase_success(false, game_ticket);
            else{
                if(this.data.info.party_data.coins - this.data.info.items_list[this.selected_item.key_name].price < 0 && !game_ticket){
                    this.npc_dialog.update_dialog("not_enough_coins", true);
                    this.data.cursor_manager.hide();
        
                    if(this.quant_win.is_open) this.quant_win.close();
                    this.data.control_manager.simple_input(this.open_buy_select.bind(this));
                }
                else{
                    this.npc_dialog.update_dialog("buy_quantity");
                    let shop_items = this.data.info.shops_list[this.parent.shop_key].item_list;
                    let shop_item_match = shop_items.filter(i => { return (i.key_name === this.selected_item.key_name); })[0];
                    let shop_item = {key_name: shop_item_match.key_name, quantity: shop_item_match.quantity === -1 ? 30 : shop_item_match.quantity};
    
                    let char_item_match = this.selected_character.items.filter(i => { return (i.key_name === this.selected_item.key_name); });
                    let char_item = char_item_match.length !== 0 ? char_item_match[0] : null;
    
                    if(!this.quant_win.is_open) this.quant_win.open(shop_item, char_item, true);
                    this.quant_win.grant_control(this.open_inventory_view.bind(this), this.on_purchase_success.bind(this));
                }
            }
        }
    }

    on_cancel_char_select(){
        if(this.inv_win.is_open) this.inv_win.close();
        if(this.eq_compare.is_open) this.eq_compare.close();
        if(this.char_display.is_open)this.char_display.close();

        let close_windows = ["inv_win", "eq_compare", "char_display"];
        this.close_windows(close_windows, this.open_buy_select.bind(this));
    }

    on_cancel_game_ticket(){
        this.npc_dialog.update_dialog("game_ticket_decline", true);
        this.data.control_manager.simple_input(this.on_cancel_char_select.bind(this));
    }

    open_equip_compare(){
        this.buy_select_pos = {page: this.buy_select.current_page,
            index: this.buy_select.selected_index,
            is_last: this.buy_select.is_last(this.buy_select.current_page, this.buy_select.selected_index)};
        
        let close_windows = ["buy_select", "item_desc_win"];
        this.close_windows(close_windows, () => {
            this.npc_dialog.update_dialog("character_select");

            let char_key = (this.selected_character) ? this.selected_character.key_name : this.data.info.party_data.members[0].key_name;

            let open_windows = [{name: "char_display", arguments: [this.selected_char_index, "shop"]},
                {name: "eq_compare", arguments: [char_key, this.selected_item.key_name]}];
            this.show_windows(open_windows, () => {
                this.char_display.grant_control(this.on_cancel_char_select.bind(this), this.on_buy_equip_select.bind(this));
            })
        })
    }

    open_inventory_view(game_ticket:boolean=false){
        if(!game_ticket && this.buy_select.is_open){
            this.buy_select_pos = {
                page: this.buy_select.current_page,
                index: this.buy_select.selected_index,
                is_last: this.buy_select.is_last(this.buy_select.current_page, this.buy_select.selected_index)
            };
        }
        
        let close_windows = ["item_desc_win", "buy_select", "quant_win", "eq_compare"];
        this.close_windows(close_windows, () => {
            if(game_ticket) this.npc_dialog.update_dialog("game_ticket_select");
            else this.npc_dialog.update_dialog("character_select");
    
            let this_item = game_ticket ? "game_ticket" : this.selected_item.key_name;
    
            let on_char_display_open = () => {
                let char_key = (this.selected_character) ? this.selected_character.key_name : this.data.info.party_data.members[0].key_name;
            
                let give_control = () => {
                    this.char_display.grant_control((game_ticket ? this.on_cancel_game_ticket.bind(this): this.on_cancel_char_select.bind(this)),
                    this.on_buy_item_select.bind(this, game_ticket));
                }

                if(this.inv_win.is_open){
                    this.inv_win.refresh(char_key, this_item);
                    give_control();
                }
                else this.inv_win.open(char_key, this_item, true, give_control);
            };

            if(this.char_display.is_open){
                this.char_display.select_char(this.selected_char_index);
                on_char_display_open();
            }
            else this.char_display.open(this.selected_char_index, "shop", on_char_display_open);
        });
    }
    
    on_buy_select(){
        this.selected_item = this.buy_select.pages[this.buy_select.current_page][this.buy_select.selected_index];
        this.data.control_manager.reset();

        if(this.data.info.items_list[this.selected_item.key_name].equipable) this.open_equip_compare();
        else this.open_inventory_view();
    }

    open_buy_select(msg_key:string="sell_follow_up"){
        if(Object.keys(this.item_list).length === 0) this.close_menu();

        else{
            if(this.buy_select_pos.is_last){
                if(this.buy_select_pos.index === 0){
                    this.buy_select_pos.page -= 1;
                    this.buy_select_pos.index = MAX_ITEMS_PER_PAGE-1;
                }
                else this.buy_select_pos.index -= 1;
            }
    
            this.npc_dialog.update_dialog(msg_key);

            let close_windows = ["char_display", "inv_win", "eq_compare"];
            this.close_windows(close_windows, () => {
                let open_windows = [
                    {name: "buy_select", arguments: [this.item_list, this.buy_select_pos.index, this.buy_select_pos.page]},
                    {name: "your_coins_win", arguments: []},
                    {name: "item_price_win", arguments: []},
                    {name: "item_desc_win", arguments: []},
                ]
                this.show_windows(open_windows, () =>{
                    this.selected_item = this.buy_select.pages[this.buy_select.current_page][this.buy_select.selected_index];
                    this.parent.update_item_info(this.selected_item.key_name);
                    this.parent.update_your_coins();

                    this.buy_select.grant_control(this.close_menu.bind(this), this.on_buy_select.bind(this)); 
                });
            });
        }
    }

    open_menu(is_artifacts_menu:boolean, close_callback?:Function){
        this.is_artifacts_menu = is_artifacts_menu;
        this.close_callback = close_callback;
        this.active = true;
        this.item_list = this.is_artifacts_menu ? this.parent.artifact_list : this.parent.normal_item_list;

        if(is_artifacts_menu){
            if(Object.keys(this.item_list).length === 0){
                this.npc_dialog.update_dialog("no_artifacts", true);
                this.data.control_manager.simple_input(this.close_menu.bind(this), {reset_control:true});
            }
            else{
                this.npc_dialog.update_dialog("artifacts_menu", true);
                this.data.control_manager.simple_input(this.open_buy_select.bind(this, "buy_select"), {reset_control:true});
            }
        }
        else this.open_buy_select("buy_select");
    }

    close_menu(){
        this.data.cursor_manager.hide();
        this.data.control_manager.reset();

        this.is_artifacts_menu = null;
        this.item_list = {};
        this.selected_item = null;
        this.selected_character = null;
        this.selected_char_index = 0;
        this.old_item = null;
        this.buy_select_pos = {page: 0, index: 0, is_last: false};
        this.active = false;

        let windows = ["item_desc_win", "item_price_win", "your_coins_win",
        "char_display", "inv_win", "yesno_action", "quant_win", "buy_select",
        "eq_compare"];

        this.close_windows(windows, () =>{
            this.close_callback();
            this.close_callback = null;
        });
    }

    show_windows(properties:{name:string, arguments?:any[]}[], on_complete:Function){
        let promises:Promise<void>[] = [];

        let window_count = Object.keys(properties).length
        for(let i=0; i<window_count; i++){
            let args:any[] = properties[i].arguments ? properties[i].arguments : [];
            let is_window = this[properties[i].name] instanceof Window;

            if(is_window ? this[properties[i].name].open : this[properties[i].name].is_open) continue;
            else{
                let opened:() => void;
                let promise = new Promise<void>(resolve => opened = resolve);
                promises.push(promise);

                args.push(opened);
                is_window ? this[properties[i].name].show.apply(this[properties[i].name], args) :
                    this[properties[i].name].open.apply(this[properties[i].name], args);
            }
        }

        Promise.all(promises).then(() =>{
            on_complete();
        });
    }

    close_windows(properties:string[], on_complete:Function){
        let promises:Promise<void>[] = [];

        for(let i in properties){
            let is_window = this[properties[i]] instanceof Window;
            if(!(is_window ? this[properties[i]].open : this[properties[i]].is_open)) continue;
            else{
                let closed:() => void;
                let promise = new Promise<void>(resolve => closed = resolve);
                promises.push(promise);

                this[properties[i]].close(closed);
            }
        }

        Promise.all(promises).then(() =>{
            on_complete();
        });
    }
}<|MERGE_RESOLUTION|>--- conflicted
+++ resolved
@@ -198,11 +198,7 @@
                 text = this.npc_dialog.replace_text(text, undefined, this.old_item.name, String(sell_price | 0));
                 this.npc_dialog.update_dialog(text, false, false);
     
-<<<<<<< HEAD
-                this.yesno_action.open({yes: this.sell_old_equip.bind(this, this.old_item), no: () => {
-=======
-                this.yesno_action.open_menu({yes: this.sell_old_equip.bind(this, this.old_item, slot), no: () => {
->>>>>>> 02c5da34
+                this.yesno_action.open({yes: this.sell_old_equip.bind(this, this.old_item, slot), no: () => {
                     let msg_key = this.old_item.rare_item ? "decline_sell_artifact" : "decline_sell_normal";
                     this.npc_dialog.update_dialog(msg_key, true);
                     this.data.control_manager.simple_input(this.check_game_ticket.bind(this));
