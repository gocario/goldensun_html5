import {SpriteBase} from "../base/SpriteBase.js";
import {directions, reverse_directions, degrees_to_radians} from "../utils.js";

const FOOTSTEPS_TTL = Phaser.Timer.SECOND << 1;
const WALKING_TIME_INTERVAL = Phaser.Timer.QUARTER;
const RUNNING_TIME_INTERVAL = Phaser.Timer.QUARTER;

const INITIAL_ACTION = "idle";
const INITIAL_DIRECTION = directions.down;

const FOOTSTEPS_KEY_NAME = "footprints";
const MAX_DEAD_SIZE = 20;

export class Footsteps{
    constructor(game, data){
        this.game = game;
        this.data = data;
        this.x_pos = 0;
        this.y_pos = 0;
        this.current_action = INITIAL_ACTION;
        this.current_direction = INITIAL_DIRECTION;
        this.animation_db = this.data.misc_animations_db[FOOTSTEPS_KEY_NAME];
        this.anchor_x = this.animation_db.anchor_x;
        this.anchor_y = this.animation_db.anchor_y;
        this.action_keys = this.animation_db.actions.animations;

        this.active_steps = {};
        this.dead_steps = new Array(MAX_DEAD_SIZE);
        this.dead_index = 0;
        this.foot_forward = "None";
        this.can_make_footprint = true;
        this.footsteps_type = 1;
        this.footsteps_time_interval = WALKING_TIME_INTERVAL;

        this.new_step_timer = this.game.time.create(false);
        this.expire_timer = this.game.time.create(false);

        this.footsteps_sprite_base = new SpriteBase(FOOTSTEPS_KEY_NAME, this.action_keys);

        for (let i = 0; i<this.action_keys.length; ++i){
            this.footsteps_sprite_base.setActionSpritesheet(this.action_keys[i], "assets/images/misc/footprints.png", "assets/images/misc/footprints.json");
            this.footsteps_sprite_base.setActionDirections(this.action_keys[i], [reverse_directions[directions.up]], this.animation_db.actions.frames_count[i]);
            this.footsteps_sprite_base.setActionFrameRate(this.action_keys[i], this.animation_db.actions.frame_rate[i]);
        }

        this.footsteps_sprite_base.generateAllFrames();
    }

    find_direction_angle(direction){
        switch(direction){
            case directions.right:
                return 90;
            case directions.down_right:
                return 135;
            case directions.down:
                return 180;
            case directions.down_left:
                return -135;
            case directions.left:
                return -90;
            case directions.up_left:
                return -45;
            case directions.up:
                return 0;
            case directions.up_right:
                return 45;
        }
    }

    set_new_step_timer(){
        this.can_make_footprint = false;
        this.new_step_timer.add(this.footsteps_time_interval,() => {this.can_make_footprint = true;})
        this.new_step_timer.start();
    }

    set_expire_timer(sprite, footsteps_type){
        this.expire_timer.add(FOOTSTEPS_TTL,()=>{
            sprite.animations.play(this.action_keys[footsteps_type]+"_up");
        },this);
        this.expire_timer.start();
    }

    kill_step(expired, key){
        delete this.active_steps[key];
        if(this.dead_index === MAX_DEAD_SIZE){
            expired.destroy();
        }
        else{
            expired.kill();
            this.dead_steps[this.dead_index++] = expired;
        }
    }

    position_footsteps(sprite){
        let angle = this.find_direction_angle(this.current_direction);
        sprite.scale.x = this.foot_forward == "Right" ?  -1 : 1; 
        sprite.rotation = degrees_to_radians(angle);
    }

    create_step(direction,action){
        console.log("STEPPING");
        this.current_direction = direction;
        this.current_action = action;
        this.update_foot();
        this.footsteps_type = this.current_action == "idle" ?  1 : 0;

        let footsteps_sprite;
        if(this.dead_index === 0){
            footsteps_sprite = this.data.npc_group.create(0, 0, FOOTSTEPS_KEY_NAME);
            footsteps_sprite.anchor.setTo(this.anchor_x, this.anchor_y);
            footsteps_sprite.send_to_back = true;
        }
        else{
            footsteps_sprite = this.dead_steps[--this.dead_index];
            footsteps_sprite.reset(0, 0);
        }

        footsteps_sprite.base_collider_layer = this.data.map.collision_layer;
        footsteps_sprite.x = this.data.hero.shadow.x;
        footsteps_sprite.y = this.data.hero.shadow.y;
        this.position_footsteps(footsteps_sprite);

        this.footsteps_sprite_base.setAnimation(footsteps_sprite,this.action_keys[this.footsteps_type]);
        footsteps_sprite.animations.currentAnim.loop = false;
        const key = Object.keys(this.active_steps).length;
        footsteps_sprite.animations.currentAnim.onComplete.addOnce(this.kill_step.bind(this, footsteps_sprite, key));
        this.active_steps[key] = footsteps_sprite;
        footsteps_sprite.animations.currentAnim.stop(true);
        this.set_expire_timer(footsteps_sprite, this.footsteps_type);

        this.set_new_step_timer();
    }

    update_foot(){
        this.footsteps_time_interval = this.current_action == "walk" ? WALKING_TIME_INTERVAL : RUNNING_TIME_INTERVAL;
        if(this.current_action == "idle"){
            this.foot_forward = "None";
        }
        else{
            this.foot_forward == "Left" ? this.foot_forward = "Right" : this.foot_forward = "Left";
        }
    }

<<<<<<< HEAD
    clean_all(){
        this.new_step_timer.stop(true);
        this.expire_timer.stop(true);
        this.dead_index = 0;
        Object.keys(this.active_steps).forEach(key => {
            this.kill_step(this.active_steps[key], key);
        });
=======
    clean_all(kill_list){
        console.log(this.active_steps);
        this.new_step_timer.removeAll();
        this.new_step_timer.stop();
        this.expire_timer.removeAll();
        this.expire_timer.stop();
        
        let list_size = kill_list.length;
        for(let i=0; i<list_size; i++){
            console.log("killing");
            this.kill_oldest_step();
        }

        this.footsteps_sprite = null;
>>>>>>> 7a37a30e
    }

    destroy(){
        this.clean_all(this.active_steps);
        for(let i=0; i<this.dead_steps.length; i++){
            this.data.npc_group.remove(this.dead_steps[i],true);
        }
        this.footsteps_sprite_base = null;
        this.animation_db = null;
        this.new_step_timer.destroy();
        this.expire_timer.destroy();
    }
}<|MERGE_RESOLUTION|>--- conflicted
+++ resolved
@@ -141,7 +141,6 @@
         }
     }
 
-<<<<<<< HEAD
     clean_all(){
         this.new_step_timer.stop(true);
         this.expire_timer.stop(true);
@@ -149,22 +148,6 @@
         Object.keys(this.active_steps).forEach(key => {
             this.kill_step(this.active_steps[key], key);
         });
-=======
-    clean_all(kill_list){
-        console.log(this.active_steps);
-        this.new_step_timer.removeAll();
-        this.new_step_timer.stop();
-        this.expire_timer.removeAll();
-        this.expire_timer.stop();
-        
-        let list_size = kill_list.length;
-        for(let i=0; i<list_size; i++){
-            console.log("killing");
-            this.kill_oldest_step();
-        }
-
-        this.footsteps_sprite = null;
->>>>>>> 7a37a30e
     }
 
     destroy(){
