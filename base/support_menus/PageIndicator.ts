--- conflicted
+++ resolved
@@ -1,6 +1,5 @@
 import {Window, TextObj} from "../Window";
 
-<<<<<<< HEAD
 export class PageIndicator {
   private static readonly NUMBER_WIDTH = 8;
   private static readonly NUMBER_HEIGHT = 8;
@@ -150,84 +149,9 @@
         this.right_arrow.x -= this.right_arrow.width;
       });
       this.arrow_timer.start();
-=======
-const PAGE_NUMBER_WIDTH = 8;
-const PAGE_NUMBER_HEIGHT = 8;
-const PAGE_INDICATOR_ARROW_Y = 0;
-
-const GROUP_KEY = "page_indicator";
-
-export class PageIndicator {
-    public game: Phaser.Game;
-    public window: Window;
-    public group: Phaser.Group;
-
-    public is_set: boolean;
-    public number_bar: Phaser.Graphics;
-    public number_bar_highlight: Phaser.Graphics;
-
-    public arrow_timer: Phaser.Timer;
-    public right_arrow: Phaser.Sprite;
-    public left_arrow: Phaser.Sprite;
-
-    public page_numbers: TextObj[];
-
-    constructor(game: Phaser.Game, window: Window) {
-        this.game = game;
-        this.window = window;
-
-        this.group = this.window.define_internal_group(GROUP_KEY, {x: 0, y: 0});
-    }
-
-    initialize() {
-        this.number_bar = this.game.add.graphics(0, 0);
-        this.number_bar.alpha = 0;
-        this.window.add_sprite_to_group(this.number_bar, GROUP_KEY);
-
-        this.number_bar.beginFill(this.window.color, 1);
-        this.number_bar.drawRect(0, 0, PAGE_NUMBER_WIDTH, PAGE_NUMBER_HEIGHT);
-        this.number_bar.endFill();
-
-        this.number_bar_highlight = this.game.add.graphics(0, 0);
-        this.number_bar_highlight.blendMode = PIXI.blendModes.SCREEN;
-        this.number_bar_highlight.alpha = 0;
-
-        this.window.add_sprite_to_group(this.number_bar_highlight, GROUP_KEY);
-        this.number_bar_highlight.beginFill(this.window.color, 1);
-        this.number_bar_highlight.drawRect(0, 0, PAGE_NUMBER_WIDTH, PAGE_NUMBER_HEIGHT);
-        this.number_bar_highlight.endFill();
-
-        this.page_numbers = [];
-        this.arrow_timer = this.game.time.create(false);
-
-        this.right_arrow = this.window.create_at_group(
-            this.window.width - 3,
-            PAGE_INDICATOR_ARROW_Y,
-            "page_arrow",
-            undefined,
-            undefined,
-            GROUP_KEY
-        );
-        this.right_arrow.scale.x = -1;
-        this.right_arrow.x -= this.right_arrow.width;
-        this.right_arrow.alpha = 0;
-
-        this.left_arrow = this.window.create_at_group(
-            0,
-            PAGE_INDICATOR_ARROW_Y,
-            "page_arrow",
-            undefined,
-            undefined,
-            GROUP_KEY
-        );
-        this.left_arrow.alpha = 0;
-
-        this.is_set = true;
->>>>>>> 568b8ce2
     }
   }
 
-<<<<<<< HEAD
   public terminante() {
     this.set = false;
 
@@ -238,63 +162,6 @@
 
     for (let i = 0; i < this.page_numbers.length; ++i) {
       this.window.remove_text(this.page_numbers[i]);
-=======
-    set_page(page_number: number, page_index: number) {
-        if (page_number <= 1) return;
-
-        this.number_bar.width = page_number * PAGE_NUMBER_WIDTH;
-        this.number_bar.x = this.window.width - this.number_bar.width - 5;
-        this.number_bar.alpha = 1;
-
-        for (let i = 1; i <= page_number; ++i) {
-            const x = this.number_bar.x + PAGE_NUMBER_WIDTH * (i - 1) + (PAGE_NUMBER_WIDTH >> 1);
-            const y = PAGE_NUMBER_HEIGHT >> 1;
-            this.page_numbers.push(this.window.set_text_in_position(i.toString(), x, y, false, true));
-        }
-
-        this.number_bar_highlight.alpha = 1;
-        this.set_highlight(page_number, page_index);
-        this.set_arrows(page_number);
-    }
-
-    set_highlight(page_number: number, page_index: number) {
-        this.number_bar_highlight.x = this.window.width - 5 - (page_number - page_index) * PAGE_NUMBER_WIDTH;
-    }
-
-    set_arrows(page_number: number) {
-        this.left_arrow.alpha = 1;
-        this.right_arrow.alpha = 1;
-
-        let calculated_arrow_left_x =
-            this.window.width - 5 - page_number * PAGE_NUMBER_WIDTH - this.left_arrow.width - 2;
-        this.left_arrow.x = calculated_arrow_left_x;
-
-        if (this.arrow_timer.running && this.arrow_timer.paused) {
-            this.arrow_timer.resume();
-        } else {
-            this.arrow_timer.loop(Phaser.Timer.QUARTER >> 1, () => {
-                this.left_arrow.x = calculated_arrow_left_x + ~(-this.left_arrow.x % 2);
-                this.right_arrow.x = this.window.width - 3 - ~(-this.right_arrow.x % 2);
-                this.right_arrow.x -= this.right_arrow.width;
-            });
-            this.arrow_timer.start();
-        }
-    }
-
-    terminante() {
-        this.is_set = false;
-
-        this.number_bar.alpha = 0;
-        this.number_bar_highlight.alpha = 0;
-        this.left_arrow.alpha = 0;
-        this.right_arrow.alpha = 0;
-
-        for (let i = 0; i < this.page_numbers.length; ++i) {
-            this.window.remove_text(this.page_numbers[i]);
-        }
-        this.page_numbers = [];
-        this.arrow_timer.pause();
->>>>>>> 568b8ce2
     }
     this.page_numbers = [];
     this.arrow_timer.pause();
