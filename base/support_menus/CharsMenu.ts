import {Window} from "../Window";
import * as utils from "../utils";
import {GoldenSun} from "../GoldenSun";
import {MainChar} from "../MainChar";
import {CursorManager, PointVariants} from "../utils/CursorManager";

const MAX_PER_LINE = 4;

const WIN_X = 0;
const WIN_Y = 112;
const WIN_WIDTH = 100;
const WIN_HEIGHT = 20;

const WIN_X2 = 0;
const WIN_Y2 = 0;
const WIN_WIDTH2 = 100;
const WIN_HEIGHT2 = 36;

const CHAR_GROUP_X = 16;
const CHAR_GROUP_Y = 128;

const CHAR_GROUP_X2 = 16;
const CHAR_GROUP_Y2 = 28;

const GAP_SIZE = 24;
const SHIFT_X = 16;
const SHIFT_Y = 32;

const CURSOR_X = 0;
const CURSOR_Y = 118;

const CURSOR_X2 = 0;
const CURSOR_Y2 = 22;

const ARROW_GROUP_X = 96;
const ARROW_GROUP_Y = 100;
const UP_ARROW_X = 16;
const UP_ARROW_Y = 20;
const DOWN_ARROW_X = 0;
const DOWN_ARROW_Y = 24;
const ARROW_Y_DIFF = 8;

const ARROW_GROUP_X2 = 92;
const ARROW_GROUP_Y2 = -4;

const MENU_SELECTED_Y_SHIFT = 4;
const SEPARATOR_X = 4;
const SEPARATOR_Y = 27;
const SEPARATOR_LENGTH = 96;

const SHOP_MODE = "shop";
const MENU_MODE = "menu";

const ARROW_TWEEN_TIME = Phaser.Timer.QUARTER >> 1;

export class CharsMenu {
    public game: Phaser.Game;
    public data: GoldenSun;
    public on_change: Function;

    public window: Window;
    public char_group: Phaser.Group;
    public arrow_group: Phaser.Group;
    public up_arrow: Phaser.Sprite;
    public down_arrow: Phaser.Sprite;

    public arrow_tweens: Phaser.Tween[];
    public lines: MainChar[][];
    public char_sprites: Phaser.Sprite[];
    public current_line: number;
    public selected_index: number;
    public is_active: boolean;
    public is_open: boolean;
    public mode: string;

    constructor(game: Phaser.Game, data: GoldenSun, on_change: Function) {
        this.game = game;
        this.data = data;
        this.on_change = on_change;

        this.window = new Window(this.game, WIN_X, WIN_Y, WIN_WIDTH, WIN_HEIGHT);
        this.char_group = this.game.add.group();
        this.char_group.x = CHAR_GROUP_X - SHIFT_X;
        this.char_group.y = CHAR_GROUP_Y - SHIFT_Y;
        this.char_group.alpha = 1;

        this.arrow_group = this.game.add.group();
        this.arrow_group.x = ARROW_GROUP_X;
        this.arrow_group.y = ARROW_GROUP_Y;

        this.up_arrow = this.arrow_group.create(UP_ARROW_X, UP_ARROW_Y, "green_arrow");
        this.up_arrow.rotation = Math.PI;
        this.down_arrow = this.arrow_group.create(DOWN_ARROW_X, DOWN_ARROW_Y, "green_arrow");
        this.up_arrow.alpha = 0;
        this.down_arrow.alpha = 0;

        this.arrow_tweens = [];

        this.lines = [];
        this.char_sprites = [];
        this.current_line = 0;
        this.selected_index = null;
        this.is_active = false;
        this.is_open = false;
        this.mode = null;
    }

    check_mode() {
        if (this.mode === SHOP_MODE) {
            this.window.update_size({width: WIN_WIDTH, height: WIN_HEIGHT});
            this.window.update_position({x: WIN_X, y: WIN_Y});

            this.char_group.x = CHAR_GROUP_X - SHIFT_X + this.game.camera.x;
            this.char_group.y = CHAR_GROUP_Y - SHIFT_Y + this.game.camera.y;
            this.arrow_group.x = ARROW_GROUP_X + this.game.camera.x;
            this.arrow_group.y = ARROW_GROUP_Y + this.game.camera.y;
        } else if (this.mode === MENU_MODE) {
            this.window.update_size({width: WIN_WIDTH2, height: WIN_HEIGHT2});
            this.window.update_position({x: WIN_X2, y: WIN_Y2});

            this.char_group.x = CHAR_GROUP_X2 - SHIFT_X + this.game.camera.x;
            this.char_group.y = CHAR_GROUP_Y2 - SHIFT_Y + this.game.camera.y;
            this.arrow_group.x = ARROW_GROUP_X2 + this.game.camera.x;
            this.arrow_group.y = ARROW_GROUP_Y2 + this.game.camera.y;

            this.window.draw_separator(SEPARATOR_X, SEPARATOR_Y, SEPARATOR_X + SEPARATOR_LENGTH, SEPARATOR_Y, false);
        }
    }

    /*Hides or shows specific arrows
    
    Input: up, down [boolean] - If true, shows up/down arrow*/
    set_arrows(up: boolean = false, down: boolean = false) {
        this.up_arrow.x = UP_ARROW_X;
        this.up_arrow.y = UP_ARROW_Y;
        this.down_arrow.x = DOWN_ARROW_X;
        this.down_arrow.y = DOWN_ARROW_Y;
        if (up) this.up_arrow.alpha = 1;
        else this.up_arrow.alpha = 0;

        if (down) this.down_arrow.alpha = 1;
        else this.down_arrow.alpha = 0;
    }

    /*Checks which arrows to show or hide*/
    check_arrows() {
        let up = false;
        let down = false;

        if (this.current_line < this.lines.length - 1) down = true;
        if (this.current_line > 0) up = true;

        this.set_arrows(up, down);
        this.init_arrow_tweens();
        this.game.world.bringToTop(this.arrow_group);
    }

    /*Starts the arrow animations*/
    init_arrow_tweens() {
        let up_tween = this.game.add
            .tween(this.up_arrow)
            .to({y: UP_ARROW_Y - ARROW_Y_DIFF}, ARROW_TWEEN_TIME, Phaser.Easing.Linear.None)
            .to({y: UP_ARROW_Y}, ARROW_TWEEN_TIME, Phaser.Easing.Linear.None)
            .loop();
        this.arrow_tweens.push(up_tween);

        let down_tween = this.game.add
            .tween(this.down_arrow)
            .to({y: DOWN_ARROW_Y + ARROW_Y_DIFF}, ARROW_TWEEN_TIME, Phaser.Easing.Linear.None)
            .to({y: DOWN_ARROW_Y}, ARROW_TWEEN_TIME, Phaser.Easing.Linear.None)
            .loop();
        this.arrow_tweens.push(down_tween);

        up_tween.start();
        down_tween.start();
    }

    /*Clears the arrow animations*/
    clear_arrow_tweens() {
        for (let i = 0; i < this.arrow_tweens.length; i++) {
            this.game.tweens.remove(this.arrow_tweens.pop());
        }
    }

    set_chars() {
        this.char_sprites = [];

        for (let i = 0; i < this.lines[this.current_line].length; ++i) {
            let char = this.lines[this.current_line][i];
            let sprite: Phaser.Sprite = null;

            let dead_idle = this.char_group.children.filter((s: Phaser.Sprite) => {
                return s.alive === false && s.key === char.sprite_base.getActionKey(utils.base_actions.IDLE);
            });

            if (dead_idle.length > 0) sprite = (dead_idle[0] as Phaser.Sprite).reset(i * GAP_SIZE, 0);
            else
                sprite = this.char_group.create(
                    i * GAP_SIZE,
                    0,
                    char.sprite_base.getActionKey(utils.base_actions.IDLE)
                );

            char.sprite_base.setAnimation(sprite, utils.base_actions.IDLE);
            sprite.animations.play(
                char.sprite_base.getAnimationKey(
                    utils.base_actions.IDLE,
                    utils.reverse_directions[utils.directions.down]
                )
            );
            this.char_sprites.push(sprite);
        }
    }

    make_lines() {
        let party_length = this.data.info.party_data.members.length;
        let line_number =
            party_length % MAX_PER_LINE === 0
                ? (party_length / MAX_PER_LINE) | 0
                : ((party_length / MAX_PER_LINE) | 0) + 1;

        for (let i = 0; i < line_number; i++) {
            let chars = [];
            for (let n = i * MAX_PER_LINE; n < (i + 1) * MAX_PER_LINE; n++) {
                if (!this.data.info.party_data.members[n]) break;
                chars.push(this.data.info.party_data.members[n]);
            }
            this.lines[i] = chars;
        }
    }

    change_line(line: number, force_index?: number) {
        if (this.data.info.party_data.members.length < MAX_PER_LINE * line) return;

        this.clear_arrow_tweens();
        this.unset_character(this.selected_index);

        this.current_line = line;

        if (force_index !== undefined) {
            this.selected_index = force_index;
        } else if (this.selected_index !== null && this.selected_index >= this.lines[this.current_line].length) {
            this.selected_index = this.lines[this.current_line].length - 1;
        }

        utils.kill_all_sprites(this.char_group);
        this.set_chars();
        this.check_arrows();
        this.select_char(this.selected_index);
    }

    next_line(force_index?: number) {
        if (this.lines.length === 1 || this.current_line + 1 === this.lines.length) return;
        let index = this.current_line + 1;

        this.change_line(index, force_index);
    }

    previous_line(force_index?: number) {
        if (this.lines.length === 1 || this.current_line - 1 < 0) return;
        let index = this.current_line - 1;

        this.change_line(index, force_index);
    }

    set_character(index: number) {
        if (this.mode === SHOP_MODE) {
            //set run animation for new character;
        } else if (this.mode === MENU_MODE) {
            this.char_sprites[index].y = MENU_SELECTED_Y_SHIFT;
        }
    }

    unset_character(index: number) {
        if (this.mode === SHOP_MODE) {
            //unset run animation for new character;
        } else if (this.mode === MENU_MODE) {
            this.char_sprites[index].y = 0;
        }
    }

    select_char(index?: number) {
        if (index === undefined) index = this.selected_index;

        this.move_cursor(index, () => {
<<<<<<< HEAD
            if (this.selected_index !== null) this.unset_character(this.selected_index);
=======
            this.unset_character(this.selected_index);
>>>>>>> 2c36e5c2
            this.selected_index = index;
            this.set_character(this.selected_index);

            if (this.on_change) {
                let c = this.data.info.party_data.members[this.current_line * MAX_PER_LINE + this.selected_index];
                this.on_change(c.key_name);
            }
        });
    }

    next_char() {
        if (this.lines[this.current_line].length === 1 && this.lines.length === 1) return;

        if (this.selected_index + 1 === this.lines[this.current_line].length) {
            if (this.current_line + 1 === this.lines.length) {
                if (this.lines.length === 1) this.select_char(0);
                else this.change_line(0, 0);
            } else this.next_line(0);
        } else {
            this.select_char(this.selected_index + 1);
        }
    }

    previous_char() {
        if (this.lines[this.current_line].length === 1 && this.lines.length === 1) return;

        if (this.selected_index - 1 < 0) {
            if (this.current_line - 1 < 0) {
                if (this.lines.length === 1) this.select_char(this.lines[this.current_line].length - 1);
                else this.change_line(this.lines.length - 1, this.lines[this.lines.length - 1].length - 1);
            } else this.previous_line(this.lines[this.current_line - 1].length - 1);
        } else {
            this.select_char(this.selected_index - 1);
        }
    }

    swap_next() {
        if (
            this.selected_index === this.lines[this.current_line].length - 1 &&
            this.current_line === this.lines.length - 1
        )
            return;

        const index = this.selected_index + this.current_line * MAX_PER_LINE;
        const this_char = this.data.info.party_data.members[index];

        this.data.info.party_data.members[index] = this.data.info.party_data.members[index + 1];
        this.data.info.party_data.members[index + 1] = this_char;

        const new_index = (this.selected_index + 1) % MAX_PER_LINE;
        const new_line = this.current_line + (new_index === 0 ? 1 : 0);

        this.make_lines();
        this.change_line(new_line, new_index);
    }

    swap_previous() {
        if (this.selected_index === 0 && this.current_line === 0) return;

        const index = this.selected_index + this.current_line * MAX_PER_LINE;
        const this_char = this.data.info.party_data.members[index];

        this.data.info.party_data.members[index] = this.data.info.party_data.members[index - 1];
        this.data.info.party_data.members[index - 1] = this_char;

        const new_index = (this.selected_index + MAX_PER_LINE - 1) % MAX_PER_LINE;
        const new_line = this.current_line - (new_index > this.selected_index ? 1 : 0);

        this.make_lines();
        this.change_line(new_line, new_index);
    }

    grant_control(on_cancel: Function, on_select: Function, enable_swap?: boolean) {
        enable_swap = true;
        const controls: {key: number; on_down: Function; on_up?: Function; params?: any}[] = [
            {key: this.data.gamepad.LEFT, on_down: this.previous_char.bind(this)},
            {key: this.data.gamepad.RIGHT, on_down: this.next_char.bind(this)},
            {key: this.data.gamepad.UP, on_down: this.previous_line.bind(this)},
            {key: this.data.gamepad.DOWN, on_down: this.next_line.bind(this)},
            {key: this.data.gamepad.A, on_down: on_select, params: {reset_control: true}},
            {key: this.data.gamepad.B, on_down: on_cancel, params: {reset_control: true}},
        ];
        if (enable_swap) {
            controls.push(
                {key: this.data.gamepad.L, on_down: this.swap_previous.bind(this), on_up: this.select_char.bind(this)},
                {key: this.data.gamepad.R, on_down: this.swap_next.bind(this), on_up: this.select_char.bind(this)}
            );
        }

        this.data.control_manager.set_control(controls, {loop_configs: {horizontal: true}});
    }

    move_cursor(pos?: number, on_complete?: Function) {
        if (pos === undefined) pos = this.selected_index;

        let cursor_x = 0;
        let cursor_y = 0;
        let tween_config = {type: null, variant: null};

        if (this.mode === SHOP_MODE) {
            cursor_x = CURSOR_X + pos * GAP_SIZE;
            cursor_y = CURSOR_Y;
            tween_config.type = CursorManager.CursorTweens.WIGGLE;
        } else if (this.mode === MENU_MODE) {
            cursor_x = CURSOR_X2 + pos * GAP_SIZE;
            cursor_y = CURSOR_Y2;
            tween_config.type = CursorManager.CursorTweens.POINT;
            tween_config.variant = PointVariants.NORMAL;
        }
        this.data.cursor_manager.move_to(
            {x: cursor_x, y: cursor_y},
            {animate: false, tween_config: tween_config},
            on_complete
        );
    }

    activate() {
        this.move_cursor();
        this.is_active = true;
    }

    deactivate() {
        this.data.cursor_manager.clear_tweens();
        this.is_active = false;
    }

    open(select_index: number = 0, mode: string = SHOP_MODE, open_callback?: Function) {
        this.current_line = 0;
        this.mode = mode;

        this.make_lines();
        this.check_mode();
        this.check_arrows();
        this.set_chars();
        this.select_char(select_index);

        this.char_group.alpha = 1;
        this.is_open = true;

        this.activate();
        this.window.show(open_callback, false);
    }

    close(callback?: Function, destroy: boolean = false) {
        this.is_open = false;
        this.deactivate();
        utils.kill_all_sprites(this.char_group, destroy);

        this.lines = [];
        this.char_sprites = [];
        this.current_line = 0;
        this.selected_index = null;
        this.is_active = false;
        this.is_open = false;
        this.char_group.alpha = 0;
        this.mode = null;

        this.set_arrows(false, false);

        this.window.clear_separators();
        this.window.close(callback, false);
    }
}<|MERGE_RESOLUTION|>--- conflicted
+++ resolved
@@ -283,11 +283,7 @@
         if (index === undefined) index = this.selected_index;
 
         this.move_cursor(index, () => {
-<<<<<<< HEAD
-            if (this.selected_index !== null) this.unset_character(this.selected_index);
-=======
             this.unset_character(this.selected_index);
->>>>>>> 2c36e5c2
             this.selected_index = index;
             this.set_character(this.selected_index);
 
