--- conflicted
+++ resolved
@@ -41,24 +41,14 @@
 
     //inputs
     public cursors: Phaser.CursorKeys = null;
-<<<<<<< HEAD
-    public debug: Debug = null;
-    public main_menu: MainMenu = null;
-    public shop_menu: ShopMenu = null;
-    public control_manager: ControlManager = null;
-    public cursor_manager: CursorManager = null;
-    public map: Map = null;
-    public tile_event_manager: TileEventManager = null;
-    public game_event_manager: GameEventManager = null;
-    public battle_instance: Battle = null;
-
-    //common inputs
-=======
->>>>>>> e0fe1f91
     public enter_input: Phaser.Signal = null;
     public esc_input: Phaser.Signal = null;
     public shift_input: Phaser.Signal = null;
     public spacebar_input: Phaser.Signal = null;
+
+    //managers
+    public control_manager: ControlManager = null;
+    public cursor_manager: CursorManager = null;
 
     //variables that control the canvas
     public fullscreen: boolean = false;
