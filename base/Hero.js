import { ControllableChar } from "./ControllableChar.js";
import * as numbers from '../magic_numbers.js';
import { TileEvent, event_types } from "./TileEvent.js";
import { get_transition_directions, range_360, directions } from '../utils.js';
import { normal_push } from "../interactable_objects/push.js";
import { Footsteps } from "./Footsteps.js";

const SPEED_LIMIT_TO_STOP = 13;
const MINIMAL_SLOPE = 0.1;

//rotation_key can convert from pressed_keys to the corresponding in-game rotation
const rotation_key = [
    null,                   //no keys pressed
    directions.right,       //right
    directions.left,        //left
    null,                   //right and left
    directions.up,          //up
    directions.up_right,    //up and right
    directions.up_left,     //up and left
    null,                   //up, left, and right
    directions.down,        //down
    directions.down_right,  //down and right
    directions.down_left,   //down and left
    null,                   //down, left, and right
    null,                   //down and up
    null,                   //down, up, and right
    null,                   //down, up, and left
    null,                   //down, up, left, and right
];

//rotation_normal converts from normal_angle region (floor((angle-15)/30)) to in-game rotation
const rotation_normal = [
    directions.right,      //345-15 degrees
    directions.up_right,   //15-45 degrees
    directions.up_right,   //45-75 degrees
    directions.up,         //75-105 degrees
    directions.up_left,    //105-135 degrees
    directions.up_left,    //135-165 degrees
    directions.left,       //165-195 degrees
    directions.down_left,  //195-225 degrees
    directions.down_left,  //225-255 degrees
    directions.down,       //255-285 degrees
    directions.down_right, //285-315 degrees
    directions.down_right, //315-345 degrees
];

const speeds = {
    [directions.right]: {x: 1, y: 0},
    [directions.left]: {x: -1, y: 0},
    [directions.up]: {x: 0, y: -1},
    [directions.up_right]: {x: numbers.INV_SQRT2, y: -numbers.INV_SQRT2},
    [directions.up_left]: {x: -numbers.INV_SQRT2, y: -numbers.INV_SQRT2},
    [directions.down]: {x: 0, y: 1},
    [directions.down_right]: {x: numbers.INV_SQRT2, y: numbers.INV_SQRT2},
    [directions.down_left]: {x: -numbers.INV_SQRT2, y: numbers.INV_SQRT2}
};

export class Hero extends ControllableChar {
    constructor(game, data, key_name, initial_x, initial_y, initial_action, initial_direction) {
        super(game, data, key_name, initial_x, initial_y, initial_action, initial_direction);
        this.arrow_inputs = null;
        this.trying_to_push = false;
        this.trying_to_push_direction = null;
        this.push_timer = null;
<<<<<<< HEAD
        this.enable_footsteps = true;
=======
        this.make_footsteps = true;
>>>>>>> 3ec95b60
        this.footsteps = new Footsteps(this.game,this.data,this.initial_action,this.initial_direction);
    }

    update_arrow_inputs() {
        this.arrow_inputs =
              1 * this.data.cursors.right.isDown
            | 2 * this.data.cursors.left.isDown
            | 4 * this.data.cursors.up.isDown
            | 8 * this.data.cursors.down.isDown;
    }

    get_tile_properties(){
        return this.data.map.get_current_tile(this)[0].properties;
    }

    set_current_action() {
        if (this.data.tile_event_manager.on_event) {
            return;
        }
        const movement_direction = rotation_key[this.arrow_inputs];
        if (movement_direction === null && this.current_action !== "idle" && !this.climbing) {
            this.current_action = "idle";
        } else if (movement_direction !== null && !this.climbing && !this.pushing) {
<<<<<<< HEAD
            if(this.footsteps.can_make_footprint && this.data.map.show_footsteps && this.enable_footsteps){
=======
            this.make_footsteps = !this.get_tile_properties().disable_footprint;
            if(this.footsteps.can_make_footprint == true && this.make_footsteps == true){
>>>>>>> 3ec95b60
                this.footsteps.create_step(this.current_direction,this.current_action);
            }
            const shift_pressed = this.game.input.keyboard.isDown(Phaser.Keyboard.SHIFT);
            if (shift_pressed && this.current_action !== "dash") {
                this.current_action = "dash";
            } else if (!shift_pressed && this.current_action !== "walk") {
                this.current_action = "walk";
            }
        }
    }

    set_speed_factors(check_on_event = false) {
        if (check_on_event && this.data.tile_event_manager.on_event) {
            return;
        }
        let desired_direction = rotation_key[this.arrow_inputs];
        if (this.climbing) {
            if (desired_direction === null) {
                this.x_speed = this.y_speed = 0;
                this.idle_climbing = true;
            } else {
                if (desired_direction & 1 === 1) { //transforms diagonal movements in non-diagonal
                    --desired_direction;
                }
                this.current_direction = desired_direction;
                this.idle_climbing = false;
                this.x_speed = speeds[desired_direction].x;
                this.y_speed = speeds[desired_direction].y;
            }
        } else {
            //when force_direction is true, it means that the hero is going to face a different direction from the one specified in the keyboard arrows
            if (desired_direction !== null || this.force_direction) {
                if (!this.force_direction) {
                    this.current_direction = get_transition_directions(this.current_direction, desired_direction);
                } else {
                    desired_direction = this.current_direction;
                }
                this.x_speed = speeds[desired_direction].x;
                this.y_speed = speeds[desired_direction].y;
            } else {
                this.x_speed = this.y_speed = 0;
            }
        }
    }

    check_interactable_objects(map, contact) {
        let j = 0;
        for (j = 0; j < map.interactable_objects.length; ++j) { //check if hero is colliding with any interactable object
            const interactable_object_body = map.interactable_objects[j].interactable_object_sprite.body;
            if (!interactable_object_body) continue;
            if (contact.bodyA === interactable_object_body.data || contact.bodyB === interactable_object_body.data) {
                if (contact.bodyA === this.sprite.body.data || contact.bodyB === this.sprite.body.data) {
                    const interactable_object = map.interactable_objects[j];
                    if (["walk", "dash"].includes(this.current_action) && this.data.map.collision_layer === interactable_object.base_collider_layer) {
                        this.trying_to_push = true;
                        if (this.push_timer === null) {
                            this.trying_to_push_direction = this.current_direction;
                            const events_in_pos = map.events[TileEvent.get_location_key(this.tile_x_pos, this.tile_y_pos)];
                            let has_stair = false;
                            if (events_in_pos) {
                                events_in_pos.forEach(event => {
                                    if (event.type === event_types.STAIR && event.is_set && event.activation_directions.includes(this.trying_to_push_direction)) {
                                        has_stair = true;
                                        return;
                                    }
                                });
                            }
                            if (!has_stair) {
                                let item_position = interactable_object.get_current_position(map);
                                switch (this.trying_to_push_direction) {
                                    case directions.up:
                                        item_position.y -= 1;
                                        break;
                                    case directions.down:
                                        item_position.y += 1;
                                        break;
                                    case directions.left:
                                        item_position.x -= 1;
                                        break;
                                    case directions.right:
                                        item_position.x += 1;
                                        break;
                                }
                                if (interactable_object.position_allowed(item_position.x, item_position.y)) {
                                    this.push_timer = this.game.time.events.add(Phaser.Timer.QUARTER, normal_push.bind(this, this.game, this.data, interactable_object));
                                }
                            }
                        }
                        break;
                    }
                }
            }
        }
        if (j === map.interactable_objects.length) {
            this.trying_to_push = false;
        }
    }

    collision_dealer(map) {
        let normals = [];
        for (let i = 0; i < this.game.physics.p2.world.narrowphase.contactEquations.length; ++i) {
            const contact = this.game.physics.p2.world.narrowphase.contactEquations[i];
            if (contact.bodyA === this.sprite.body.data) { //check if hero collided with something
                normals.push(contact.normalA); //collision normals (one normal for each contact point)
            }
            this.check_interactable_objects(map, contact);
        }
        //normals having length, means that a collision is happening
        if (normals.length && ["walk", "dash", "climb"].includes(this.current_action)) {
            if (Math.abs(this.sprite.body.velocity.x) < SPEED_LIMIT_TO_STOP && Math.abs(this.sprite.body.velocity.y) < SPEED_LIMIT_TO_STOP) { //speeds below SPEED_LIMIT_TO_STOP are not considered
                let contact_point_directions = new Array(normals.length); // a contact point direction is the opposite direction of the contact normal vector
                normals.forEach((normal, index) => { //slopes outside the MINIMAL_SLOPE range will be desconsidered
                    if (Math.abs(normal[0]) < MINIMAL_SLOPE) normal[0] = 0;
                    if (Math.abs(normal[1]) < MINIMAL_SLOPE) normal[1] = 0;
                    if (Math.abs(normal[0]) > 1 - MINIMAL_SLOPE) normal[0] = Math.sign(normal[0]);
                    if (Math.abs(normal[1]) > 1 - MINIMAL_SLOPE) normal[1] = Math.sign(normal[1]);
                    contact_point_directions[index] = range_360(Math.atan2(normal[1], -normal[0])); //storing the angle as if it is in the 1st quadrant
                });
                const desired_direction = range_360(Math.atan2(-this.sprite.body.velocity.temp_y, this.sprite.body.velocity.temp_x)); //storing the angle as if it is in the 1st quadrant
                contact_point_directions.forEach(direction => { //check if the desired direction is going towards at least one contact direction with a error margin of 30 degrees
                    if (direction >= desired_direction - numbers.degree15 && direction <= desired_direction + numbers.degree15) { //if true, it means that the hero is going the in the direction of the collision obejct, then it must stop
                        this.sprite.body.velocity.temp_x = 0;
                        this.sprite.body.velocity.temp_y = 0;
                        return;
                    }
                });
                this.stop_by_colliding = true;
                this.force_direction = false;
            } else if (this.current_action !== "climb") {
                this.stop_by_colliding = false;
                if (normals.length === 1) { //everything inside this if is to deal with direction changing when colliding
                    //finds which 30 degree sector the normal angle lies within, and converts to a direction
                    const wall_direction = rotation_normal[(range_360(Math.atan2(normals[0][1], -normals[0][0]) + numbers.degree15) / numbers.degree30) | 0];
                    const relative_direction = (rotation_key[this.arrow_inputs] - wall_direction) & 7;
                    //if player's direction is within 1 of wall_direction
                    if (relative_direction === 1 || relative_direction === 7) {
                        this.force_direction = true;
                        this.current_direction = (wall_direction + (relative_direction << 1)) & 7;
                    } else {
                        this.force_direction = false;
                    }
                } else {
                    this.force_direction = false;
                }
            } else {
                this.stop_by_colliding = false;
            }
        } else {
            this.stop_by_colliding = false;
            this.force_direction = false;
        }
        this.apply_speed();
    }

    update(map) {
        this.update_arrow_inputs(); //check which arrow keys are being pressed
        this.set_speed_factors(true); //sets the direction of the movement
        this.set_current_action(); //chooses which sprite the hero shall assume
        this.calculate_speed(); //calculates the final speed
        this.collision_dealer(map); //check if the hero is colliding and its consequences
        this.set_action(true); //sets the hero sprite
        this.update_shadow(); //updates the hero's shadow position
    }

    config_body(collision_obj) {
        this.game.physics.p2.enable(this.sprite, false);
        data.hero.reset_anchor(); //Important to be after the previous command
        data.hero.sprite.body.clearShapes();
        data.hero.sprite.body.setCircle(numbers.HERO_BODY_RADIUS, 0, 0);
        data.hero.sprite.body.setCollisionGroup(collision_obj.hero_collision_group);
        data.hero.sprite.body.mass = 1.0;
        data.hero.sprite.body.damping = 0;
        data.hero.sprite.body.angularDamping = 0;
        data.hero.sprite.body.inertia = 0;
        data.hero.sprite.body.setZeroRotation();
        data.hero.sprite.body.fixedRotation = true;
    }
}<|MERGE_RESOLUTION|>--- conflicted
+++ resolved
@@ -62,11 +62,7 @@
         this.trying_to_push = false;
         this.trying_to_push_direction = null;
         this.push_timer = null;
-<<<<<<< HEAD
         this.enable_footsteps = true;
-=======
-        this.make_footsteps = true;
->>>>>>> 3ec95b60
         this.footsteps = new Footsteps(this.game,this.data,this.initial_action,this.initial_direction);
     }
 
@@ -90,12 +86,8 @@
         if (movement_direction === null && this.current_action !== "idle" && !this.climbing) {
             this.current_action = "idle";
         } else if (movement_direction !== null && !this.climbing && !this.pushing) {
-<<<<<<< HEAD
-            if(this.footsteps.can_make_footprint && this.data.map.show_footsteps && this.enable_footsteps){
-=======
-            this.make_footsteps = !this.get_tile_properties().disable_footprint;
-            if(this.footsteps.can_make_footprint == true && this.make_footsteps == true){
->>>>>>> 3ec95b60
+            const footsteps = !this.get_tile_properties().disable_footprint && this.data.map.show_footsteps && this.enable_footsteps;
+            if(this.footsteps.can_make_footprint && footsteps){
                 this.footsteps.create_step(this.current_direction,this.current_action);
             }
             const shift_pressed = this.game.input.keyboard.isDown(Phaser.Keyboard.SHIFT);
