--- conflicted
+++ resolved
@@ -12,14 +12,9 @@
 import { Debug } from './debug.js';
 import { event_triggering } from './events/triggering.js';
 import { load_all } from './initializers/assets_loader.js';
-<<<<<<< HEAD
-import { config_hero } from './initializers/hero.js';
-import { Collision } from './base/Collision.js';
-=======
 import { Collision } from './base/Collision.js';
 import { directions } from './utils.js';
 import { Hero } from './base/Hero.js';
->>>>>>> a22b8bf6
 
 //debugging porpouses
 window.maps = maps;
@@ -216,15 +211,6 @@
 
         await this.initialize_game_data();
 
-<<<<<<< HEAD
-        config_hero(this.game, this);
-
-        this.collision = new Collision(this.game, this.hero);
-        this.hero.config_body(this.collision);
-        this.collision.config_collision_groups(maps[data.map_name]);
-        maps[data.map_name].config_all_bodies(this.collision, this.map_collider_layer);
-        this.collision.config_collisions(maps[data.map_name], this.map_collider_layer, this.npc_group);
-=======
         //initializes the controllable hero
         this.hero = new Hero(
             this.game,
@@ -246,7 +232,6 @@
         this.collision.config_collision_groups(this.map);
         this.map.config_all_bodies(this.collision, this.map_collider_layer);
         this.collision.config_collisions(this.map, this.map_collider_layer, this.npc_group);
->>>>>>> a22b8bf6
         this.game.physics.p2.updateBoundsCollisionGroup();
 
         this.initialize_game_main_controls();
@@ -343,11 +328,7 @@
 
             this.hero.update(this.map); //update hero position/velocity/sprite
 
-<<<<<<< HEAD
-            maps[data.map_name].collision_sprite.body.velocity.y = maps[data.map_name].collision_sprite.body.velocity.x = 0; //fixes map body
-=======
             this.map.freeze_body();
->>>>>>> a22b8bf6
 
             for (let i = 0; i < this.map.npcs.length; ++i) { //updates npcs' movement
                 const npc = this.map.npcs[i];
