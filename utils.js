import * as numbers from './magic_numbers.js';

/*Element keys*/
export const elements = {
    VENUS: "venus",
    MERCURY: "mercury",
    MARS: "mars",
    JUPITER: "jupiter",
    NO_ELEMENT: "no_element"
};

/*Default elements order*/
export const ordered_elements = [
    elements.VENUS, elements.MERCURY, elements.MARS, elements.JUPITER
];

/*Element names*/
export const element_names = {
    [elements.VENUS]: "Earth",
    [elements.MERCURY]: "Water",
    [elements.MARS]: "Fire",
    [elements.JUPITER]: "Wind"
};

/*8-Directional direction values*/
export const directions = {
    right: 0,
    down_right: 1,
    down: 2,
    down_left: 3,
    left: 4,
    up_left: 5,
    up: 6,
    up_right: 7
};

/*Size of "directions" object*/
export const directions_count = Object.keys(directions).length;

/*8-Directional direction keys*/
export const reverse_directions = {
    [directions.right]: "right",
    [directions.up_right]: "up_right",
    [directions.up]: "up",
    [directions.up_left]: "up_left",
    [directions.left]: "left",
    [directions.down_left]: "down_left",
    [directions.down]: "down",
    [directions.down_right]: "down_right"
};

/*Returns the angle for an 8-Directional value
Works clockwise starting with "Right"

Input: direction [number]: 0-7, clockwise starting with "Right"

Output: [number] - Angle in radians*/
export function directions_angles(direction){ //clockwise from "right"
    return direction*Math.PI/4;
}

/*Maps direction keys to their values

Input: arr [array] - Direction keys (array of string)

Output: [array] - Direction values (array of number)*/
export function map_directions(arr) {
    if (arr === undefined) return arr;
    arr = Array.isArray(arr) ? arr : [arr];
    return arr.map(key => directions[key]);
}

/*Returns the direction values for diagonal directions
Example: Input: 7 (up_right) / Output: [6,0]

Input: direction [number] - Diagonal direction value

Output: [array] - Array with split direction values*/
export function split_direction(direction) {
    if(direction%2===0) return [direction];
    
    let vals = new Array(2);
    vals[0] = direction===directions.right ? direction.up_right : direction-1;
    vals[1] = direction===directions.up_right ? directions.right : direction+1;
    return vals;
}

/*Returns the diagonal value for its component directions
Example: Input: 6, 0 (up, right) / Output: 7 (up_right)

Input: dir_1, dir_2 [number] - Direction values

Output: [number] - Diagonal direction value
*/
export function join_directions(dir_1, dir_2) {
    dir_2 = dir_1 === directions.up && dir_2 === directions.right ? directions_count : dir_2;
    return Math.min(dir_1,dir_2)+1;
}

/*Returns a random number (0,4)

Output: [number] - Random number from 0 to 4*/
export function variation() {
    return _.random(0, 4);
}

/*Places the angle (radians) in the [0,2*PI] range

Input: angle [number] - Angle in radians
Output: [number] - Angle in the [0,2*PI] range*/
export function range_360(angle) {
    angle = angle % numbers.degree360;
    angle = angle < 0 ? angle + numbers.degree360 : angle;
    return angle;
}

/*Checks proximity in given quadrants

Input: quadrants [array] - Quadrants to check (array of number)
       radius [number] - Radius of the body
       range_factor [number] - Additional range factor
       x, y [number] - The body's coordinates
       target_x, target_y [number] - The target's coordinates

Output: [boolean]*/
export function is_inside_sector(quadrants, radius, range_factor, x, y, target_x, target_y) {
    const range_radius_squared = (radius * range_factor) * (radius * range_factor);
    const target_radius_squared = Math.pow(target_x - x, 2) + Math.pow(target_y - y, 2);
    const target_angle = range_360(Math.atan2(y - target_y, target_x - x));
    const angles = [0, numbers.degree90, Math.PI, numbers.degree270, numbers.degree360];
    let between_angles = false;
    for (let i = 0; i < quadrants.length; ++i) {
        let quadrant = quadrants[i];
        let start_angle = angles[quadrant - 1];
        let end_angle = angles[quadrant];
        between_angles = end_angle >= target_angle && target_angle >= start_angle;
        if (between_angles) break;
    }

    return target_radius_squared <= range_radius_squared && between_angles;
}

/*Checks proximity based on current direction

Input: current_direction [number] - The current direction
       x, y [number] - The body's coordinates
       target_x, target_y [number] - The target's coordinates
       range_factor [number] - Additional range factor

Output: [boolean]*/
export function is_close(current_direction, x, y, target_x, target_y, range_factor) {
    switch (current_direction) {
        case directions.up:
            return is_inside_sector([1, 2], numbers.HERO_BODY_RADIUS, range_factor, x, y, target_x, target_y);
        case directions.up_right:
            return is_inside_sector([1], numbers.HERO_BODY_RADIUS, range_factor, x, y, target_x, target_y);
        case directions.right:
            return is_inside_sector([1, 4], numbers.HERO_BODY_RADIUS, range_factor, x, y, target_x, target_y);
        case directions.down_right:
            return is_inside_sector([4], numbers.HERO_BODY_RADIUS, range_factor, x, y, target_x, target_y);
        case directions.down:
            return is_inside_sector([3, 4], numbers.HERO_BODY_RADIUS, range_factor, x, y, target_x, target_y);
        case directions.down_left:
            return is_inside_sector([3], numbers.HERO_BODY_RADIUS, range_factor, x, y, target_x, target_y);
        case directions.left:
            return is_inside_sector([2, 3], numbers.HERO_BODY_RADIUS, range_factor, x, y, target_x, target_y);
        case directions.up_left:
            return is_inside_sector([2], numbers.HERO_BODY_RADIUS, range_factor, x, y, target_x, target_y);
    };
}

/*Direction transitions
Used being forced to change directions*/
export const transitions = {
    [directions.up] : {
        [directions.up] : directions.up,
        [directions.down] : directions.down_left,
        [directions.left] : directions.up_left,
        [directions.right] : directions.up_right,
        [directions.down_left] : directions.left,
        [directions.down_right] : directions.right,
        [directions.up_left] : directions.up,
        [directions.up_right] : directions.up
    },
    [directions.down] : {
        [directions.up] : directions.up_left,
        [directions.down] : directions.down,
        [directions.left] : directions.down_left,
        [directions.right] : directions.down_right,
        [directions.down_left] : directions.down,
        [directions.down_right] : directions.down,
        [directions.up_left] : directions.left,
        [directions.up_right] : directions.right
    },
    [directions.left] : {
        [directions.up] : directions.up_left,
        [directions.down] : directions.down_left,
        [directions.left] : directions.left,
        [directions.right] : directions.up_right,
        [directions.down_left] : directions.left,
        [directions.down_right] : directions.down,
        [directions.up_left] : directions.left,
        [directions.up_right] : directions.up
    },
    [directions.right] : {
        [directions.up] : directions.up_right,
        [directions.down] : directions.down_right,
        [directions.left] : directions.down_left,
        [directions.right] : directions.right,
        [directions.down_left] : directions.down,
        [directions.down_right] : directions.right,
        [directions.up_left] : directions.up,
        [directions.up_right] : directions.right
    },
    [directions.down_left] : {
        [directions.up] : directions.up_left,
        [directions.down] : directions.down_left,
        [directions.left] : directions.down_left,
        [directions.right] : directions.down_right,
        [directions.down_left] : directions.down_left,
        [directions.down_right] : directions.down,
        [directions.up_left] : directions.left,
        [directions.up_right] : directions.up
    },
    [directions.down_right] : {
        [directions.up] : directions.up_right,
        [directions.down] : directions.down_right,
        [directions.left] : directions.down_left,
        [directions.right] : directions.down_right,
        [directions.down_left] : directions.down,
        [directions.down_right] : directions.down_right,
        [directions.up_left] : directions.left,
        [directions.up_right] : directions.right
    },
    [directions.up_left] : {
        [directions.up] : directions.up_left,
        [directions.down] : directions.down_left,
        [directions.left] : directions.up_left,
        [directions.right] : directions.up_right,
        [directions.down_left] : directions.left,
        [directions.down_right] : directions.right,
        [directions.up_left] : directions.up_left,
        [directions.up_right] : directions.up
    },
    [directions.up_right] : {
        [directions.up] : directions.up_right,
        [directions.down] : directions.down_right,
        [directions.left] : directions.up_left,
        [directions.right] : directions.up_right,
        [directions.down_left] : directions.left,
        [directions.down_right] : directions.right,
        [directions.up_left] : directions.up,
        [directions.up_right] : directions.up_right
    },
};

/*Returns the opposite of the given direction

Input: direction [number] - Direction value

Output: [number] - Opposite direction value*/
export function get_opposite_direction(direction) {
    switch (direction) {
        case directions.up: return directions.down;
        case directions.down: return directions.up;
        case directions.left: return directions.right;
        case directions.right: return directions.left;
    }
}

/*Apply the transition directions
Used when being forced to face a different direction

Input: current_direction [number] - Current direction value
       desired_direction [number] - Desired direction value

Output: [number] - The direction value to apply*/
export function get_transition_directions(current_direction, desired_direction){
    return transitions[desired_direction][current_direction];
}

/*Obtains the text width in pixels (INEFFICIENT)

Input: game [Phaser:Game] - Reference to the running game object
       text [string] - Text string*/
export function get_text_width(game, text, italic = false) { //get text width in px (dirty way)
    const font_name = italic ? 'gs-italic-bmp-font' : 'gs-bmp-font';
    let text_sprite = game.add.bitmapText(0, 0, font_name, text, numbers.FONT_SIZE);
    const text_width = text_sprite.width;
    text_sprite.destroy();
    return text_width;
}

<<<<<<< HEAD
/*Either kills or destroys each sprite in the group

Input: group [Phaser:Group] - The parent group
       destroy [boolean] - If true, child is destroyed instead.*/
export function kill_all_sprites(group, destroy=false){
    group.children.forEach(child =>{
        if(destroy) child.parent.remove(child,true);
        else child.kill();
    })
}

/*Returns the pressed keys

Input: cursor

Output: [array]*/
export function check_isdown(cursors, ...keys) {
    return [directions.up, directions.left, directions.down, directions.right].every(direction => {
        return !(cursors[reverse_directions[direction]].isDown ^ keys.includes(direction));
    });
}

=======
>>>>>>> db8f5941
/*Returns the surrounding positions
Diagonals are optional

Input: x,y [number] - The body's position
       with_diagonals [boolean] - If true, includes diagonals
       shift [number] - Distance to check*/
export function get_surroundings(x, y, with_diagonals = false, shift = 1) {
    let surroundings = [
        {x: x - shift, y: y, diag: false, direction: directions.left},
        {x: x + shift, y: y, diag: false, direction: directions.right},
        {x: x, y: y - shift, diag: false, direction: directions.up},
        {x: x, y: y + shift, diag: false, direction: directions.down},
    ];
    if (with_diagonals) {
        surroundings = surroundings.concat([
            {x: x - shift, y: y - shift, diag: true, direction: directions.up_left},
            {x: x + shift, y: y - shift, diag: true, direction: directions.up_right},
            {x: x - shift, y: y + shift, diag: true, direction: directions.down_left},
            {x: x + shift, y: y + shift, diag: true, direction: directions.down_right},
        ]);
    }
    return surroundings;
};

/*Lists all directions, diagonals optional

Input: with_diagonals [boolean] - If true, includes diagonals*/
export function get_directions(with_diagonals = false) {
    let dirs = [directions.up, directions.down, directions.left, directions.right];
    if (with_diagonals) {
        dirs.push(...[directions.up_left, directions.up_right, directions.down_left, directions.down_right]);
    }
    return dirs;
}

/*Capitalizes the given text

Input: text [string] - Text to change
       lower [boolean] - Whether the full text should be lowercased

Output: [string] - Capitalized text*/
export function capitalize(text, lower = false){
    return (lower ? text.toLowerCase() : text).replace(/(?:^|\s|["'([{])+\S/g, match => match.toUpperCase());
}

/*Changes the brightness of a given color code

Input: hex [number] - Input color
       percent [number] - Brightness factor

Output [number] - Output color*/
export function change_brightness(hex, percent) {
    if (typeof hex === 'string') {
        hex = hex.replace(/^\s*#|\s*$/g, '');
    } else {
        hex = hex.toString(16);
    }
    if (hex.length == 3) {
        hex = hex.replace(/(.)/g, '$1$1');
    } else {
        hex = ("000000" + hex).slice(-6);
    }
    let r = parseInt(hex.substr(0, 2), 16);
    let g = parseInt(hex.substr(2, 2), 16);
    let b = parseInt(hex.substr(4, 2), 16);

    let h, s, v;
    [h, s, v] = rgb2hsv(r, g, b);
    v = (v * percent) | 0;
    [r, g, b] = hsv2rgb(h, s, v);

    hex = ((1 << 24) + (r << 16) + (g << 8) + b).toString(16).slice(1);
    return parseInt(hex, 16);
}

/*Transform RGB color into HSV color

Input: r,g,b [number] - Red, Green, Blue channels

Output [array] - Hue, Saturation, Value channels (array of number)*/
export function rgb2hsv(r,g,b) {
    let v = Math.max(r,g,b), n = v-Math.min(r,g,b);
    let h = n && ((v === r) ? (g-b)/n : ((v === g) ? 2+(b-r)/n : 4+(r-g)/n)); 
    return [60*(h<0?h+6:h), v&&n/v, v];
}

/*Transform HSV color into RGB color

Input: h,s,v [number] - Hue, Saturation, Value channels

Output [array] - Red, Green, Blue (array of number)*/
export function hsv2rgb(h,s,v) {
    let f = (n,k=(n+h/60)%6) => v - v*s*Math.max( Math.min(k,4-k,1), 0);
    return [f(5),f(3),f(1)];
}

/*Defines the collision polygon

Input: width [number] - Width of the body
       shift [number] - Shift value
       bevel [number] - Body's bevel value

Output: [array] - Multidimensional array with points*/
export function mount_collision_polygon(width, shift, bevel) {
    if (bevel === undefined) bevel = 0;
    return [
        [bevel + shift, shift],
        ... bevel === 0 ? [] : [[width - bevel + shift, shift]],
        [width + shift, bevel + shift],
        ... bevel === 0 ? [] : [[width + shift, width - bevel + shift]],
        [width - bevel + shift, width + shift],
        ... bevel === 0 ? [] : [[bevel + shift, width + shift]],
        [shift, width - bevel + shift],
        ... bevel === 0 ? [] : [[shift, bevel + shift]]
    ];
}<|MERGE_RESOLUTION|>--- conflicted
+++ resolved
@@ -291,7 +291,6 @@
     return text_width;
 }
 
-<<<<<<< HEAD
 /*Either kills or destroys each sprite in the group
 
 Input: group [Phaser:Group] - The parent group
@@ -303,19 +302,6 @@
     })
 }
 
-/*Returns the pressed keys
-
-Input: cursor
-
-Output: [array]*/
-export function check_isdown(cursors, ...keys) {
-    return [directions.up, directions.left, directions.down, directions.right].every(direction => {
-        return !(cursors[reverse_directions[direction]].isDown ^ keys.includes(direction));
-    });
-}
-
-=======
->>>>>>> db8f5941
 /*Returns the surrounding positions
 Diagonals are optional
 
