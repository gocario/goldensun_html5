import { reverse_directions, ordered_elements } from "./utils.js";
import { maps } from "./initializers/maps.js";

export class Debug {
    constructor(game, data) {
        this.game = game;
        this.data = data;
        this.debug_physics = false;
        this.grid = false;
        this.debug_keys = false;
        this.debug_stats = false;
        this.show_fps = false;
    }

    initialize_controls() {
        //activate debug mode
        this.game.input.keyboard.addKey(Phaser.Keyboard.D).onDown.add(() => {
            this.toggle_debug_physics();
        });
        
        //activate grid mode
        this.game.input.keyboard.addKey(Phaser.Keyboard.G).onDown.add(() => {
            this.toggle_grid();
        }, this);

        //activate keys debug mode
        this.game.input.keyboard.addKey(Phaser.Keyboard.K).onDown.add(() => {
            this.toggle_keys();
        }, this);

        //activate stats debug mode
        this.game.input.keyboard.addKey(Phaser.Keyboard.S).onDown.add(() => {
            this.toggle_stats();
        }, this);

        //enable fps show
        this.game.input.keyboard.addKey(Phaser.Keyboard.F).onDown.add(() => {
            this.toggle_fps();
        }, this);
    }

    update_debug_physics(flag) {
<<<<<<< HEAD
        maps[data.map_name].collision_sprite.body.debug = flag;
=======
        data.map.collision_sprite.body.debug = flag;
>>>>>>> a22b8bf6
        for (let i = 0; i < this.data.npc_group.children.length; ++i) {
            let sprite = this.data.npc_group.children[i];
            if (!sprite.is_npc && !sprite.is_interactable_object) continue;
            if (!sprite.body) continue;
            sprite.body.debug = flag;
        }
    }

    toggle_debug_physics() {
        this.data.hero.sprite.body.debug = !this.data.hero.sprite.body.debug;
        this.update_debug_physics(this.data.hero.sprite.body.debug);
        for (let i = 0; i < this.data.collision.dynamic_jump_events_bodies.length; ++i) {
            this.data.collision.dynamic_jump_events_bodies[i].debug = !this.data.collision.dynamic_jump_events_bodies[i].debug;
        }
        for (let i = 0; i < this.data.map.interactable_objects.length; ++i) {
            const interactable_object = this.data.map.interactable_objects[i];
            if (interactable_object.custom_data.blocking_stair_block) {
                interactable_object.custom_data.blocking_stair_block.debug = !interactable_object.custom_data.blocking_stair_block.debug;
            }
        }
        this.debug_physics = !this.debug_physics;
    }

    toggle_keys() {
        this.debug_keys = !this.debug_keys;
        const toggler = (is_down, e) => {
            let class_list;
            switch (e.keyCode) {
                case 38:
                    if (e.repeat) return;
                    class_list = document.querySelector("#key_debug .up").classList;
                    break;
                case 40:
                    if (e.repeat) return;
                    class_list = document.querySelector("#key_debug .down").classList;
                    break;
                case 39:
                    if (e.repeat) return;
                    class_list = document.querySelector("#key_debug .right").classList;
                    break;
                case 37:
                    if (e.repeat) return;
                    class_list = document.querySelector("#key_debug .left").classList;
                    break;
            };
            if (class_list) {
                if (is_down) {
                    class_list.add('pressed');
                } else {
                    class_list.remove('pressed');
                }
            }
        }
        if (this.debug_keys) {
            document.getElementById("key_debug").style.display = "flex";
            document.onkeydown = toggler.bind(null, true);
            document.onkeyup = toggler.bind(null, false);
        } else {
            document.getElementById("key_debug").style.display = "none";
            document.onkeydown = undefined;
            document.onkeyup = undefined;
        }
    }

    fill_key_debug_table() {
        if (!this.debug_keys) return;
        document.querySelector("#key_debug table .direction").innerHTML = reverse_directions[this.data.hero.current_direction];
        document.querySelector("#key_debug table .action").innerHTML = this.data.hero.current_action;
        document.querySelector("#key_debug table .x").innerHTML = `${this.data.hero.tile_x_pos}/${this.data.hero.sprite.body.x.toFixed(3)}`;
        document.querySelector("#key_debug table .y").innerHTML = `${this.data.hero.tile_y_pos}/${this.data.hero.sprite.body.y.toFixed(3)}`;
        document.querySelector("#key_debug table .speed_x").innerHTML = this.data.hero.sprite.body.velocity.x.toFixed(3);
        document.querySelector("#key_debug table .speed_y").innerHTML = this.data.hero.sprite.body.velocity.y.toFixed(3);
        document.querySelector("#key_debug table .force_direction").innerHTML = this.data.hero.force_direction;
        document.querySelector("#key_debug table .stop_by_colliding").innerHTML = this.data.hero.stop_by_colliding;
    }

    toggle_fps() {
        this.show_fps = !this.show_fps;
    }

    toggle_grid() {
        this.grid = !this.grid;
    }

    set_debug_info() {
        this.game.debug.text('', 0, 0);

        if (this.show_fps) {
            this.game.debug.text('FPS: ' + this.game.time.fps || 'FPS: --', 5, 15, "#00ff00");
        }

        if (this.grid) {
            const tile_width = this.data.map.sprite.tileWidth;
            for (let x = 0; x < this.game.world.width; x += tile_width) {
                this.game.debug.geom(new Phaser.Line(x, 0, x, this.game.world.height), 'rgba(0,255,255,0.35)', false, 4);
            }
            const tile_height = this.data.map.sprite.tileHeight;
            for (let y = 0; y < this.game.world.height; y += tile_height) {
                this.game.debug.geom(new Phaser.Line(0, y, this.game.world.width, y), 'rgba(0,255,255,0.35)', false, 4);
            }
            let x_pos = this.data.hero.tile_x_pos*tile_width;
            let y_pos = this.data.hero.tile_y_pos*tile_height;
            this.game.debug.geom(new Phaser.Rectangle(x_pos, y_pos, tile_width, tile_height), 'rgba(255,0,0,0.5)');
            this.game.debug.geom(new Phaser.Circle(this.data.hero.sprite.x, this.data.hero.sprite.y, 5), 'rgba(20,75,0,1.0)');
            for (let point in this.data.map.events) {
                let pos = point.split('_');
                this.game.debug.geom(new Phaser.Rectangle(pos[0]*tile_width, pos[1]*tile_height, tile_width, tile_height), 'rgba(255,255,60,0.7)');
            }

            if (this.game.input.mousePointer.withinGame) {
                const mouse_x = ((this.game.camera.x + this.game.input.mousePointer.x/this.data.scale_factor)/this.data.map.sprite.tileWidth) | 0;
                const mouse_y = ((this.game.camera.y + this.game.input.mousePointer.y/this.data.scale_factor)/this.data.map.sprite.tileHeight) | 0;
                this.game.debug.text(`x: ${mouse_x}, y: ${mouse_y}`, 140, 15, "#00ff00");
                const event_key = mouse_x + "_" + mouse_y;
                if (event_key in this.data.map.events) {
                    const events = this.data.map.events[event_key].map(event => {
                        return Object.assign({}, event, {
                            activation_directions: event.activation_directions.map(dir => reverse_directions[dir]),
                            ...(event.origin_interactable_object && {
                                origin_interactable_object: `[${event.origin_interactable_object.key_name}]`
                            })
                        });
                    });
                    document.getElementById("object_inspector").innerText = JSON.stringify(events, null, 4);
                }
            } else {
                this.game.debug.text(`x: --, y: --`, 140, 15, "#00ff00");
            }
        } else {
            document.getElementById("object_inspector").innerText = "";
        }
    }

    toggle_stats() {
        if (!this.data.in_battle) {
            this.debug_stats = false;
        } else {
            this.debug_stats = !this.debug_stats;
        }
        const select_element = document.getElementById("stats_debug_select");
        if (this.debug_stats) {
            this.debug_stats_info = {
                chars: this.data.battle_instance.allies_info.concat(this.data.battle_instance.enemies_info).map(info => info.instance),
                selected: 0,
                listener: event => {
                    this.debug_stats_info.selected = event.target.value;
                }
            };
            this.debug_stats_info.chars.forEach((char, index) => {
                let option = document.createElement("option");
                option.innerText = char.name;
                option.setAttribute("value", index);
                select_element.appendChild(option);
            });
            select_element.addEventListener('change', this.debug_stats_info.listener);
            document.getElementById("stats_debug").style.display = "block";
        } else {
            if (this.debug_stats_info) {
                select_element.removeEventListener('change', this.debug_stats_info.listener);
                this.debug_stats_info = undefined;
            }
            document.getElementById("stats_debug_select").innerHTML = "";
            document.getElementById("stats_debug").style.display = "none";
        }
    }

    fill_stats_debug_table() {
        if (!this.debug_stats || !this.data.in_battle) return;
        const char = this.debug_stats_info.chars[this.debug_stats_info.selected];
        document.querySelector("#stats_debug table .name").innerHTML = char.name;
        document.querySelector("#stats_debug table .class").innerHTML = char.class.name;
        document.querySelector("#stats_debug table .level").innerHTML = char.level;
        document.querySelector("#stats_debug table .exp").innerHTML = char.current_exp;
        document.querySelector("#stats_debug table .current_hp").innerHTML = char.current_hp;
        document.querySelector("#stats_debug table .max_hp").innerHTML = char.max_hp;
        document.querySelector("#stats_debug table .current_pp").innerHTML = char.current_pp;
        document.querySelector("#stats_debug table .max_pp").innerHTML = char.max_pp;
        document.querySelector("#stats_debug table .atk").innerHTML = char.current_atk;
        document.querySelector("#stats_debug table .def").innerHTML = char.current_def;
        document.querySelector("#stats_debug table .agi").innerHTML = char.current_agi;
        document.querySelector("#stats_debug table .luk").innerHTML = char.current_luk;
        document.querySelector("#stats_debug table .venus_power").innerHTML = char.venus_power_current;
        document.querySelector("#stats_debug table .venus_resist").innerHTML = char.venus_resist_current;
        document.querySelector("#stats_debug table .venus_level").innerHTML = char.venus_level_current;
        document.querySelector("#stats_debug table .mercury_power").innerHTML = char.mercury_power_current;
        document.querySelector("#stats_debug table .mercury_resist").innerHTML = char.mercury_resist_current;
        document.querySelector("#stats_debug table .mercury_level").innerHTML = char.mercury_level_current;
        document.querySelector("#stats_debug table .mars_power").innerHTML = char.mars_power_current;
        document.querySelector("#stats_debug table .mars_resist").innerHTML = char.mars_resist_current;
        document.querySelector("#stats_debug table .mars_level").innerHTML = char.mars_level_current;
        document.querySelector("#stats_debug table .jupiter_power").innerHTML = char.jupiter_power_current;
        document.querySelector("#stats_debug table .jupiter_resist").innerHTML = char.jupiter_resist_current;
        document.querySelector("#stats_debug table .jupiter_level").innerHTML = char.jupiter_level_current;
        document.querySelector("#stats_debug table .turns").innerHTML = char.turns;
        document.querySelector("#stats_debug table .temp_statuses").innerHTML = [...char.temporary_status].join(" ");
        document.querySelector("#stats_debug table .perm_statuses").innerHTML = [...char.permanent_status].join(" ");
        let buff_html = "";
        Object.keys(char.effect_turns_count).sort().forEach(effect => {
            if (effect === "power" || effect === "resist") {
                ordered_elements.forEach(element => {
                    buff_html += `${effect}[${element}]/${char.effect_turns_count[effect][element]} <br>`;
                });
            } else {
                buff_html += `${effect}/${char.effect_turns_count[effect]} <br>`;
            }
        });
        document.querySelector("#stats_debug table .buff").innerHTML = buff_html;
        document.querySelector("#stats_debug table .effect_count").innerHTML = char.effects.length;
    }
}<|MERGE_RESOLUTION|>--- conflicted
+++ resolved
@@ -1,5 +1,4 @@
 import { reverse_directions, ordered_elements } from "./utils.js";
-import { maps } from "./initializers/maps.js";
 
 export class Debug {
     constructor(game, data) {
@@ -40,11 +39,7 @@
     }
 
     update_debug_physics(flag) {
-<<<<<<< HEAD
-        maps[data.map_name].collision_sprite.body.debug = flag;
-=======
         data.map.collision_sprite.body.debug = flag;
->>>>>>> a22b8bf6
         for (let i = 0; i < this.data.npc_group.children.length; ++i) {
             let sprite = this.data.npc_group.children[i];
             if (!sprite.is_npc && !sprite.is_interactable_object) continue;
