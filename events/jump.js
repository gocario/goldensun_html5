--- conflicted
+++ resolved
@@ -1,8 +1,4 @@
 import * as numbers from '../magic_numbers.js';
-<<<<<<< HEAD
-import { maps } from '../initializers/maps.js';
-=======
->>>>>>> a22b8bf6
 import { event_types, TileEvent } from '../base/TileEvent.js';
 import { get_surroundings, get_opposite_direction, directions, split_direction, reverse_directions } from '../utils.js';
 
@@ -136,17 +132,10 @@
     data.collision.dynamic_jump_events_bodies = [];
     data.walking_on_pillars_tiles.clear();
     data.hero.sprite.body.removeCollisionGroup(data.collision.map_collision_group, true);
-<<<<<<< HEAD
-    maps[data.map_name].collision_sprite.body.removeCollisionGroup(data.collision.hero_collision_group, true);
-    for (let event_key in maps[data.map_name].events) {
-        for (let j = 0; j < maps[data.map_name].events[event_key].length; ++j) {
-            const event = maps[data.map_name].events[event_key][j];
-=======
     data.map.collision_sprite.body.removeCollisionGroup(data.collision.hero_collision_group, true);
     for (let event_key in data.map.events) {
         for (let j = 0; j < data.map.events[event_key].length; ++j) {
             const event = data.map.events[event_key][j];
->>>>>>> a22b8bf6
             if (event.type === event_types.JUMP && event.dynamic && event.is_set && event.activation_collision_layers.includes(data.map_collider_layer)) {
                 let surroundings = [
                     {x: event.x - 1, y: event.y},
@@ -171,11 +160,7 @@
                     let y_pos = (surroundings[i].y + .5) * data.map.sprite.tileHeight;
                     let body = game.physics.p2.createBody(x_pos, y_pos, 0, true);
                     body.clearShapes();
-<<<<<<< HEAD
-                    body.setRectangle(maps[data.map_name].sprite.tileWidth, maps[data.map_name].sprite.tileHeight, 0, 0);
-=======
                     body.setRectangle(data.map.sprite.tileWidth, data.map.sprite.tileHeight, 0, 0);
->>>>>>> a22b8bf6
                     body.setCollisionGroup(data.collision.dynamic_events_collision_group);
                     body.damping = numbers.MAP_DAMPING;
                     body.angularDamping = numbers.MAP_DAMPING;
@@ -194,11 +179,7 @@
 
 export function unset_set_jump_collision(data) {
     data.hero.sprite.body.collides(data.collision.map_collision_group);
-<<<<<<< HEAD
-    maps[data.map_name].collision_sprite.body.collides(data.collision.hero_collision_group);
-=======
     data.map.collision_sprite.body.collides(data.collision.hero_collision_group);
->>>>>>> a22b8bf6
     for (let i = 0; i < data.collision.dynamic_jump_events_bodies.length; ++i) {
         data.collision.dynamic_jump_events_bodies[i].destroy();
     }
@@ -217,11 +198,7 @@
 
     let clear_bodies = () => {
         data.hero.sprite.body.collides(data.collision.map_collision_group);
-<<<<<<< HEAD
-        maps[data.map_name].collision_sprite.body.collides(data.collision.hero_collision_group);
-=======
         data.map.collision_sprite.body.collides(data.collision.hero_collision_group);
->>>>>>> a22b8bf6
         for (let j = 0; j < data.collision.dynamic_jump_events_bodies.length; ++j) {
             data.collision.dynamic_jump_events_bodies[j].destroy();
         }
@@ -255,22 +232,14 @@
             bodies_position.delete(key);
         });
         data.hero.sprite.body.removeCollisionGroup(data.collision.map_collision_group, true);
-<<<<<<< HEAD
-        maps[data.map_name].collision_sprite.body.removeCollisionGroup(data.collision.hero_collision_group, true);
-=======
         data.map.collision_sprite.body.removeCollisionGroup(data.collision.hero_collision_group, true);
->>>>>>> a22b8bf6
         bodies_position.forEach(position => {
             const pos_array = position.split("_");
             const x_pos = ((pos_array[0] | 0) + .5) * data.map.sprite.tileWidth;
             const y_pos = ((pos_array[1] | 0) + .5) * data.map.sprite.tileHeight;
             let body = game.physics.p2.createBody(x_pos, y_pos, 0, true);
             body.clearShapes();
-<<<<<<< HEAD
-            body.setRectangle(maps[data.map_name].sprite.tileWidth, maps[data.map_name].sprite.tileHeight, 0, 0);
-=======
             body.setRectangle(data.map.sprite.tileWidth, data.map.sprite.tileHeight, 0, 0);
->>>>>>> a22b8bf6
             body.setCollisionGroup(data.collision.dynamic_events_collision_group);
             body.damping = numbers.MAP_DAMPING;
             body.angularDamping = numbers.MAP_DAMPING;
