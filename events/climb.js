<<<<<<< HEAD
import { maps } from '../initializers/maps.js';
=======
>>>>>>> a22b8bf6
import * as numbers from '../magic_numbers.js';
import { set_jump_collision, unset_set_jump_collision } from './jump.js';
import { directions } from '../utils.js';

export function climbing_event(game, data, current_event, activation_direction) {
    if (!data.hero.stop_by_colliding || data.hero.jumping || data.hero.pushing || data.in_battle || data.hero.tile_x_pos !== current_event.x || data.hero.tile_y_pos !== current_event.y) {
        return;
    }
    if (!data.hero.climbing && !current_event.climbing_only) {
        start_climbing(game, data, current_event, activation_direction);
    } else if ((data.hero.climbing && !current_event.climbing_only) || (data.hero.climbing && current_event.climbing_only)) {
        finish_climbing(game, data, current_event, activation_direction);
    }
}

function start_climbing(game, data, current_event, activation_direction) {
    game.physics.p2.pause();
    if (current_event.change_to_collision_layer !== null) {
        data.collision.change_map_body(data, current_event.change_to_collision_layer);
    }
    data.on_event = true;
    if (activation_direction === directions.down) {
        const turn_animation = data.hero.play("climb", "turn");
        turn_animation.onComplete.addOnce(() => {
            data.hero.shadow.visible = false;
            const x_tween = data.map.sprite.tileWidth * (current_event.x + 0.5);
            const y_tween = data.hero.sprite.y + 25;
            game.add.tween(data.hero.sprite.body).to(
                { x: x_tween, y: y_tween },
                300,
                Phaser.Easing.Linear.None,
                true
            );
            const start_animation = data.hero.play("climb", "start");
            start_animation.onComplete.addOnce(() => {
                data.hero.play("climb", "idle");
                data.on_event = false;
                data.hero.climbing = true;
                data.hero.current_action = "climb";
                if (current_event.dynamic) {
                    create_climb_collision_bodies(game, data, current_event);
                }
                game.physics.p2.resume();
            });
        });
    } else if (activation_direction === directions.up) {
        data.hero.play("climb", "idle");
        const out_time = Phaser.Timer.QUARTER/3;
        const x_tween = data.map.sprite.tileWidth * (current_event.x + 0.5);
        const y_tween = data.hero.sprite.y - 15;
        if (current_event.dynamic) {
            create_climb_collision_bodies(game, data, current_event);
        }
        game.add.tween(data.hero.sprite.body).to(
            { x: x_tween, y: y_tween },
            out_time,
            Phaser.Easing.Linear.None,
            true
        ).onComplete.addOnce(() => {
            game.physics.p2.resume();
            data.on_event = false;
            data.hero.climbing = true;
        });
        data.hero.shadow.visible = false;
        data.hero.current_action = "climb";
        data.hero.idle_climbing = true;
    }
}

function finish_climbing(game, data, current_event, activation_direction) {
    game.physics.p2.pause();
    if (activation_direction === directions.up) {
        for (let i = 0; i < data.map.interactable_objects.length; ++i) {
            const next_interactable_object = data.map.interactable_objects[i];
            if (next_interactable_object.current_x !== current_event.x || next_interactable_object.current_y !== current_event.y - 1) continue;
            if (current_event.change_to_collision_layer !== next_interactable_object.base_collider_layer) continue;
            game.physics.p2.resume();
            return;
        }
        if (current_event.change_to_collision_layer !== null) {
            data.collision.change_map_body(data, current_event.change_to_collision_layer);
        }
        data.on_event = true;
        const end_animation = data.hero.play("climb", "end");
        data.hero.shadow.visible = false;
        game.add.tween(data.hero.sprite.body).to(
            { y: data.hero.sprite.y - 15 },
            170,
            Phaser.Easing.Linear.None,
            true
        );
        const final_shadow_pos = data.hero.sprite.y - 15;
        game.time.events.add(170, () => {
            data.hero.shadow.y = final_shadow_pos;
            data.hero.shadow.visible = true;
        });
        end_animation.onComplete.addOnce(() => {
            game.time.events.add(150, () => {
                data.hero.shadow.y = data.hero.sprite.y;
                data.hero.play("idle", "up");
                if (current_event.dynamic) {
                    remove_climb_collision_bodies(data, current_event, false);
                }
                game.time.events.add(250, () => {
                    data.on_event = false;
                    data.hero.climbing = false;
                    data.hero.current_action = "idle";
                    data.hero.current_direction = directions.up;
                    game.physics.p2.resume();
                }, this);
            }, this);
        });
    } else if (activation_direction === directions.down) {
        if (current_event.change_to_collision_layer !== null) {
            data.collision.change_map_body(data, current_event.change_to_collision_layer);
        }
        data.on_event = true;
        data.hero.play("idle", "up");
        const out_time = Phaser.Timer.QUARTER/3;
        game.add.tween(data.hero.sprite.body).to(
            { y: data.hero.sprite.y + 15 },
            out_time,
            Phaser.Easing.Linear.None,
            true
        ).onComplete.addOnce(() => {
            game.physics.p2.resume();
            data.on_event = false;
            data.hero.climbing = false;
        });
        if (current_event.dynamic) {
            remove_climb_collision_bodies(data, current_event);
        }
        data.hero.shadow.y = data.hero.sprite.y;
        data.hero.shadow.visible = true;
        data.hero.current_action = "idle";
        data.hero.current_direction = directions.up;
    }
}

function create_climb_collision_bodies(game, data, current_event) {
    current_event.origin_interactable_object.interactable_object_sprite.send_to_back = true;
    const postions = current_event.origin_interactable_object.events_info.stair.collision_tiles.map(tile_shift => {
        return {x: current_event.origin_interactable_object.current_x + tile_shift.x, y: current_event.origin_interactable_object.current_y + tile_shift.y};
    });
    unset_set_jump_collision(data);
    data.hero.sprite.body.removeCollisionGroup(data.collision.map_collision_group, true);
<<<<<<< HEAD
    maps[data.map_name].collision_sprite.body.removeCollisionGroup(data.collision.hero_collision_group, true);
=======
    data.map.collision_sprite.body.removeCollisionGroup(data.collision.hero_collision_group, true);
>>>>>>> a22b8bf6
    for (let collide_index in data.collision.interactable_objs_collision_groups) {
        data.hero.sprite.body.removeCollisionGroup(data.collision.interactable_objs_collision_groups[collide_index], true);
    }
    for (let i = 0; i < postions.length; ++i) {
        const x_pos = (postions[i].x + .5) * data.map.sprite.tileWidth;
        const y_pos = (postions[i].y + .5) * data.map.sprite.tileHeight;
        let body = game.physics.p2.createBody(x_pos, y_pos, 0, true);
        body.clearShapes();
<<<<<<< HEAD
        body.setRectangle(maps[data.map_name].sprite.tileWidth, maps[data.map_name].sprite.tileHeight, 0, 0);
=======
        body.setRectangle(data.map.sprite.tileWidth, data.map.sprite.tileHeight, 0, 0);
>>>>>>> a22b8bf6
        body.setCollisionGroup(data.collision.dynamic_events_collision_group);
        body.damping = numbers.MAP_DAMPING;
        body.angularDamping = numbers.MAP_DAMPING;
        body.setZeroRotation();
        body.fixedRotation = true;
        body.dynamic = false;
        body.static = true;
        body.debug = data.hero.sprite.body.debug;
        body.collides(data.collision.hero_collision_group);
        current_event.origin_interactable_object.custom_data.collision_tiles_bodies.push(body);
    }
}

function remove_climb_collision_bodies(data, current_event, collide_with_map = true) {
    current_event.origin_interactable_object.interactable_object_sprite.send_to_back = false;
    set_jump_collision(game, data);
    if (collide_with_map) {
        data.hero.sprite.body.collides(data.collision.map_collision_group);
<<<<<<< HEAD
        maps[data.map_name].collision_sprite.body.collides(data.collision.hero_collision_group);
=======
        data.map.collision_sprite.body.collides(data.collision.hero_collision_group);
>>>>>>> a22b8bf6
    }
    for (let collide_index in data.collision.interactable_objs_collision_groups) {
        data.hero.sprite.body.removeCollisionGroup(data.collision.interactable_objs_collision_groups[collide_index], true);
    }
    if (data.map_collider_layer in data.collision.interactable_objs_collision_groups) {
        data.hero.sprite.body.collides(data.collision.interactable_objs_collision_groups[data.map_collider_layer]);
    }
    let bodies = current_event.origin_interactable_object.custom_data.collision_tiles_bodies;
    for (let i = 0; i < bodies.length; ++i) {
        bodies[i].destroy();
    }
    bodies = [];
}<|MERGE_RESOLUTION|>--- conflicted
+++ resolved
@@ -1,7 +1,3 @@
-<<<<<<< HEAD
-import { maps } from '../initializers/maps.js';
-=======
->>>>>>> a22b8bf6
 import * as numbers from '../magic_numbers.js';
 import { set_jump_collision, unset_set_jump_collision } from './jump.js';
 import { directions } from '../utils.js';
@@ -148,11 +144,7 @@
     });
     unset_set_jump_collision(data);
     data.hero.sprite.body.removeCollisionGroup(data.collision.map_collision_group, true);
-<<<<<<< HEAD
-    maps[data.map_name].collision_sprite.body.removeCollisionGroup(data.collision.hero_collision_group, true);
-=======
     data.map.collision_sprite.body.removeCollisionGroup(data.collision.hero_collision_group, true);
->>>>>>> a22b8bf6
     for (let collide_index in data.collision.interactable_objs_collision_groups) {
         data.hero.sprite.body.removeCollisionGroup(data.collision.interactable_objs_collision_groups[collide_index], true);
     }
@@ -161,11 +153,7 @@
         const y_pos = (postions[i].y + .5) * data.map.sprite.tileHeight;
         let body = game.physics.p2.createBody(x_pos, y_pos, 0, true);
         body.clearShapes();
-<<<<<<< HEAD
-        body.setRectangle(maps[data.map_name].sprite.tileWidth, maps[data.map_name].sprite.tileHeight, 0, 0);
-=======
         body.setRectangle(data.map.sprite.tileWidth, data.map.sprite.tileHeight, 0, 0);
->>>>>>> a22b8bf6
         body.setCollisionGroup(data.collision.dynamic_events_collision_group);
         body.damping = numbers.MAP_DAMPING;
         body.angularDamping = numbers.MAP_DAMPING;
@@ -184,11 +172,7 @@
     set_jump_collision(game, data);
     if (collide_with_map) {
         data.hero.sprite.body.collides(data.collision.map_collision_group);
-<<<<<<< HEAD
-        maps[data.map_name].collision_sprite.body.collides(data.collision.hero_collision_group);
-=======
         data.map.collision_sprite.body.collides(data.collision.hero_collision_group);
->>>>>>> a22b8bf6
     }
     for (let collide_index in data.collision.interactable_objs_collision_groups) {
         data.hero.sprite.body.removeCollisionGroup(data.collision.interactable_objs_collision_groups[collide_index], true);
